/*******************************************************************\

Module: Coverage Instrumentation

Author: Daniel Kroening

Date: May 2016

\*******************************************************************/

/// \file
/// Coverage Instrumentation

#include <algorithm>
#include <iterator>
#include <unordered_set>

#include <util/format_number_range.h>
#include <util/prefix.h>
#include <util/string2int.h>
#include <util/cprover_prefix.h>
#include <util/config.h>

#include <json/json_parser.h>
#include <util/message.h>

#include "cover.h"

class basic_blockst
{
public:
  explicit basic_blockst(const goto_programt &_goto_program)
  {
    bool next_is_target=true;
    unsigned block_count=0;

    forall_goto_program_instructions(it, _goto_program)
    {
      if(next_is_target || it->is_target())
        block_count++;

      const irep_idt &line=it->source_location.get_line();
      if(!line.empty())
        block_line_cover_map[block_count]
          .insert(unsafe_string2unsigned(id2string(line)));

      block_map[it]=block_count;

      if(!it->source_location.is_nil() &&
         source_location_map.find(block_count)==source_location_map.end())
        source_location_map[block_count]=it->source_location;

      next_is_target=
#if 0
        // Disabled for being too messy
        it->is_goto() || it->is_function_call() || it->is_assume();
#else
        it->is_goto() || it->is_function_call();
#endif
    }

    // create list of covered lines as CSV string and set as property of source
    // location of basic block, compress to ranges if applicable
    format_number_ranget format_lines;
    for(const auto &cover_set : block_line_cover_map)
    {
      assert(!cover_set.second.empty());
      std::vector<unsigned>
        line_list{cover_set.second.begin(), cover_set.second.end()};

      std::string covered_lines=format_lines(line_list);
      source_location_map[cover_set.first]
        .set_basic_block_covered_lines(covered_lines);
    }
  }

  // map program locations to block numbers
  typedef std::map<goto_programt::const_targett, unsigned> block_mapt;
  block_mapt block_map;

  // map block numbers to source code locations
  typedef std::map<unsigned, source_locationt> source_location_mapt;
  source_location_mapt source_location_map;

  // map block numbers to set of line numbers
  typedef std::map<unsigned, std::unordered_set<unsigned> >
    block_line_cover_mapt;
  block_line_cover_mapt block_line_cover_map;

  inline unsigned operator[](goto_programt::const_targett t)
  {
    return block_map[t];
  }

  void output(std::ostream &out)
  {
    for(block_mapt::const_iterator
        b_it=block_map.begin();
        b_it!=block_map.end();
        b_it++)
      out << b_it->first->source_location
          << " -> " << b_it->second
          << '\n';
  }
};

<<<<<<< HEAD
/*******************************************************************\

Function: coverage_goalst::get_coverage

  Inputs:

 Outputs:

 Purpose:

\*******************************************************************/

bool coverage_goalst::get_coverage_goals(
  const std::string &coverage_file,
  message_handlert &message_handler,
  coverage_goalst &goals)
{
  jsont json;
  source_locationt source_location;

  // check coverage file
  if(parse_json(coverage_file, message_handler, json))
  {
    messaget message(message_handler);
    message.error() << coverage_file << " file is not a valid json file"
                    << messaget::eom;
    return true;
  }

  // make sure that we have an array of elements
  if(!json.is_array())
  {
    messaget message(message_handler);
    message.error() << "expecting an array in the " <<  coverage_file
                    << " file, but got "
                    << json << messaget::eom;
    return true;
  }

  for(const auto &goal : json.array)
  {
    // get the file of each existing goal
    irep_idt file=goal["file"].value;
    source_location.set_file(file);

    // get the function of each existing goal
    irep_idt function=goal["function"].value;
    source_location.set_function(function);

    // get the lines array
    if(goal["lines"].is_array())
    {
      for(const auto &line_json : goal["lines"].array)
      {
        // get the line of each existing goal
        irep_idt line=line_json["number"].value;
        source_location.set_line(line);
        goals.add_goal(source_location);
      }
    }
  }
  return false;
}

/*******************************************************************\

Function: coverage_goalst::add_goal

  Inputs:

 Outputs:

 Purpose:

\*******************************************************************/

void coverage_goalst::add_goal(source_locationt goal)
{
  existing_goals.push_back(goal);
}

/*******************************************************************\

Function: coverage_goalst::is_existing_goal

  Inputs:

 Outputs:

 Purpose:

\*******************************************************************/

bool coverage_goalst::is_existing_goal(source_locationt source_location) const
{
  for(const auto &existing_loc : existing_goals)
  {
    if(source_location.get_file()==existing_loc.get_file() &&
       source_location.get_function()==existing_loc.get_function() &&
       source_location.get_line()==existing_loc.get_line())
      return true;
  }
  return false;
}

/*******************************************************************\

Function: as_string

  Inputs:

 Outputs:

 Purpose:

\*******************************************************************/

=======
>>>>>>> e9349f87
const char *as_string(coverage_criteriont c)
{
  switch(c)
  {
  case coverage_criteriont::LOCATION: return "location";
  case coverage_criteriont::BRANCH: return "branch";
  case coverage_criteriont::DECISION: return "decision";
  case coverage_criteriont::CONDITION: return "condition";
  case coverage_criteriont::PATH: return "path";
  case coverage_criteriont::MCDC: return "MC/DC";
  case coverage_criteriont::ASSERTION: return "assertion";
  case coverage_criteriont::COVER: return "cover instructions";
  default: return "";
  }
}

bool is_condition(const exprt &src)
{
  if(src.type().id()!=ID_bool)
    return false;

  // conditions are 'atomic predicates'
  if(src.id()==ID_and || src.id()==ID_or ||
     src.id()==ID_not || src.id()==ID_implies)
    return false;

  return true;
}

void collect_conditions_rec(const exprt &src, std::set<exprt> &dest)
{
  if(src.id()==ID_address_of)
  {
    return;
  }

  for(const auto &op : src.operands())
    collect_conditions_rec(op, dest);

  if(is_condition(src) && !src.is_constant())
    dest.insert(src);
}

std::set<exprt> collect_conditions(const exprt &src)
{
  std::set<exprt> result;
  collect_conditions_rec(src, result);
  return result;
}

std::set<exprt> collect_conditions(const goto_programt::const_targett t)
{
  switch(t->type)
  {
  case GOTO:
  case ASSERT:
    return collect_conditions(t->guard);

  case ASSIGN:
  case FUNCTION_CALL:
    return collect_conditions(t->code);

  default:
    {
    }
  }

  return std::set<exprt>();
}

void collect_operands(const exprt &src, std::vector<exprt> &dest)
{
  for(const exprt &op : src.operands())
  {
    if(op.id()==src.id())
      collect_operands(op, dest);
    else
      dest.push_back(op);
  }
}

/// To recursively collect controlling exprs for for mcdc coverage.
void collect_mcdc_controlling_rec(
  const exprt &src,
  const std::vector<exprt> &conditions,
  std::set<exprt> &result)
{
  // src is conjunction (ID_and) or disjunction (ID_or)
  if(src.id()==ID_and ||
     src.id()==ID_or)
  {
    std::vector<exprt> operands;
    collect_operands(src, operands);

    if(operands.size()==1)
    {
      exprt e=*operands.begin();
      collect_mcdc_controlling_rec(e, conditions, result);
    }
    else if(!operands.empty())
    {
      for(std::size_t i=0; i<operands.size(); i++)
      {
        const exprt op=operands[i];

        if(is_condition(op))
        {
          if(src.id()==ID_or)
          {
            std::vector<exprt> others1, others2;
            if(!conditions.empty())
            {
              others1.push_back(conjunction(conditions));
              others2.push_back(conjunction(conditions));
            }

            for(std::size_t j=0; j<operands.size(); j++)
            {
              others1.push_back(not_exprt(operands[j]));
              if(i!=j)
                others2.push_back(not_exprt(operands[j]));
              else
                others2.push_back((operands[j]));
            }

            result.insert(conjunction(others1));
            result.insert(conjunction(others2));
            continue;
          }

          std::vector<exprt> o=operands;

          // 'o[i]' needs to be true and false
          std::vector<exprt> new_conditions=conditions;
          new_conditions.push_back(conjunction(o));
          result.insert(conjunction(new_conditions));

          o[i].make_not();
          new_conditions.back()=conjunction(o);
          result.insert(conjunction(new_conditions));
        }
        else
        {
          std::vector<exprt> others;
          others.reserve(operands.size()-1);

          for(std::size_t j=0; j<operands.size(); j++)
            if(i!=j)
            {
              if(src.id()==ID_or)
                others.push_back(not_exprt(operands[j]));
              else
                others.push_back(operands[j]);
            }

          exprt c=conjunction(others);
          std::vector<exprt> new_conditions=conditions;
          new_conditions.push_back(c);

          collect_mcdc_controlling_rec(op, new_conditions, result);
        }
      }
    }
  }
  else if(src.id()==ID_not)
  {
    exprt e=to_not_expr(src).op();
    if(!is_condition(e))
      collect_mcdc_controlling_rec(e, conditions, result);
    else
    {
      // to store a copy of ''src''
      std::vector<exprt> new_conditions1=conditions;
      new_conditions1.push_back(src);
      result.insert(conjunction(new_conditions1));

      // to store a copy of its negation, i.e., ''e''
      std::vector<exprt> new_conditions2=conditions;
      new_conditions2.push_back(e);
      result.insert(conjunction(new_conditions2));
    }
  }
  else
  {
    /**
     * It may happen that ''is_condition(src)'' is valid,
     * but we ignore this case here as it can be handled
     * by the routine decision/condition detection.
     **/
  }
}

std::set<exprt> collect_mcdc_controlling(
  const std::set<exprt> &decisions)
{
  std::set<exprt> result;

  for(const auto &d : decisions)
    collect_mcdc_controlling_rec(d, { }, result);

  return result;
}

/// To replace the i-th expr of ''operands'' with each expr inside
/// ''replacement_exprs''.
std::set<exprt> replacement_conjunction(
  const std::set<exprt> &replacement_exprs,
  const std::vector<exprt> &operands,
  const std::size_t i)
{
  std::set<exprt> result;
  for(auto &y : replacement_exprs)
  {
    std::vector<exprt> others;
    for(std::size_t j=0; j<operands.size(); j++)
      if(i!=j)
        others.push_back(operands[j]);

    others.push_back(y);
    exprt c=conjunction(others);
    result.insert(c);
  }
  return result;
}

/// This nested method iteratively applies ''collect_mcdc_controlling'' to every
/// non-atomic expr within a decision
std::set<exprt> collect_mcdc_controlling_nested(
  const std::set<exprt> &decisions)
{
  // To obtain the 1st-level controlling conditions
  std::set<exprt> controlling=collect_mcdc_controlling(decisions);

  std::set<exprt> result;
  // For each controlling condition, to check if it contains
  // non-atomic exprs
  for(auto &src : controlling)
  {
    std::set<exprt> s1, s2;
    /**
     * The final controlling conditions resulted from ''src''
     * will be stored in ''s1''; ''s2'' is usd to hold the
     * temporary expansion.
     **/
    s1.insert(src);

    // dual-loop structure to eliminate complex
    // non-atomic-conditional terms
    while(true)
    {
      bool changed=false;
      // the 2nd loop
      for(auto &x : s1)
      {
        // if ''x'' is atomic conditional term, there
        // is no expansion
        if(is_condition(x))
        {
          s2.insert(x);
          continue;
        }
        // otherwise, we apply the ''nested'' method to
        // each of its operands
        std::vector<exprt> operands;
        collect_operands(x, operands);

        for(std::size_t i=0; i<operands.size(); i++)
        {
          std::set<exprt> res;
          /**
           * To expand an operand if it is not atomic,
           * and label the ''changed'' flag; the resulted
           * expansion of such an operand is stored in ''res''.
           **/
          if(operands[i].id()==ID_not)
          {
            exprt no=operands[i].op0();
            if(!is_condition(no))
            {
              changed=true;
              std::set<exprt> ctrl_no;
              ctrl_no.insert(no);
              res=collect_mcdc_controlling(ctrl_no);
            }
          }
          else if(!is_condition(operands[i]))
          {
            changed=true;
            std::set<exprt> ctrl;
            ctrl.insert(operands[i]);
            res=collect_mcdc_controlling(ctrl);
          }

          // To replace a non-atomic expr with its expansion
          std::set<exprt> co=
            replacement_conjunction(res, operands, i);
          s2.insert(co.begin(), co.end());
          if(!res.empty())
            break;
        }
        // if there is no change x.r.t current operands of ''x'',
        // i.e., they are all atomic, we reserve ''x''
        if(!changed)
          s2.insert(x);
      }
      // update ''s1'' and check if change happens
      s1=s2;
      if(!changed)
        break;
      s2.clear();
    }

    // The expansions of each ''src'' should be added into
    // the ''result''
    result.insert(s1.begin(), s1.end());
  }

  return result;
}

/// The sign of expr ''e'' within the super-expr ''E''
/// \par parameters: E should be the pre-processed output by
/// ''collect_mcdc_controlling_nested''
/// \return +1 : not negated -1 : negated
std::set<signed> sign_of_expr(const exprt &e, const exprt &E)
{
  std::set<signed> signs;

  // At fist, we pre-screen the case such that ''E''
  // is an atomic condition
  if(is_condition(E))
  {
    if(e==E)
      signs.insert(+1);
    return signs;
  }

  // or, ''E'' is the negation of ''e''?
  if(E.id()==ID_not)
  {
    if(e==E.op0())
    {
      signs.insert(-1);
      return signs;
    }
  }

  /**
   * In the general case, we analyze each operand of ''E''.
   **/
  std::vector<exprt> ops;
  collect_operands(E, ops);
  for(auto &x : ops)
  {
    exprt y(x);
    if(y==e)
      signs.insert(+1);
    else if(y.id()==ID_not)
    {
      y.make_not();
      if(y==e)
        signs.insert(-1);
      if(!is_condition(y))
      {
        std::set<signed> re=sign_of_expr(e, y);
        signs.insert(re.begin(), re.end());
      }
    }
    else if(!is_condition(y))
    {
      std::set<signed> re=sign_of_expr(e, y);
      signs.insert(re.begin(), re.end());
    }
  }

  return signs;
}

/// After the ''collect_mcdc_controlling_nested'', there can be the recurrence
/// of the same expr in the resulted set of exprs, and this method will remove
/// the repetitive ones.
void remove_repetition(std::set<exprt> &exprs)
{
  // to obtain the set of atomic conditions
  std::set<exprt> conditions;
  for(auto &x : exprs)
  {
    std::set<exprt> new_conditions=collect_conditions(x);
    conditions.insert(new_conditions.begin(), new_conditions.end());
  }
  // exprt that contains multiple (inconsistent) signs should
  // be removed
  std::set<exprt> new_exprs;
  for(auto &x : exprs)
  {
    bool kept=true;
    for(auto &c : conditions)
    {
      std::set<signed> signs=sign_of_expr(c, x);
      if(signs.size()>1)
      {
        kept=false;
        break;
      }
    }
    if(kept)
      new_exprs.insert(x);
  }
  exprs=new_exprs;
  new_exprs.clear();

  for(auto &x : exprs)
  {
    bool red=false;
    /**
     * To check if ''x'' is identical with some
     * expr in ''new_exprs''. Two exprs ''x''
     * and ''y'' are identical iff they have the
     * same sign for every atomic condition ''c''.
     **/
    for(auto &y : new_exprs)
    {
      bool iden=true;
      for(auto &c : conditions)
      {
        std::set<signed> signs1=sign_of_expr(c, x);
        std::set<signed> signs2=sign_of_expr(c, y);
        int s1=signs1.size(), s2=signs2.size();
        // it is easy to check non-equivalence;
        if(s1!=s2)
        {
          iden=false;
          break;
        }
        else
        {
          if(s1==0 && s2==0)
            continue;
          // it is easy to check non-equivalence
          if(*(signs1.begin())!=*(signs2.begin()))
          {
            iden=false;
            break;
          }
        }
      }
      /**
       * If ''x'' is found identical w.r.t some
       * expr in ''new_conditions, we label it
       * and break.
       **/
      if(iden)
      {
        red=true;
        break;
      }
    }
    // an expr is added into ''new_exprs''
    // if it is not found repetitive
    if(!red)
      new_exprs.insert(x);
  }

  // update the original ''exprs''
  exprs=new_exprs;
}

/// To evaluate the value of expr ''src'', according to the atomic expr values
bool eval_expr(
  const std::map<exprt, signed> &atomic_exprs,
  const exprt &src)
{
  std::vector<exprt> operands;
  collect_operands(src, operands);
  // src is AND
  if(src.id()==ID_and)
  {
    for(auto &x : operands)
      if(!eval_expr(atomic_exprs, x))
        return false;
    return true;
  }
  // src is OR
  else if(src.id()==ID_or)
  {
    std::size_t fcount=0;

    for(auto &x : operands)
      if(!eval_expr(atomic_exprs, x))
        fcount++;

    if(fcount<operands.size())
      return true;
    else
      return false;
  }
  // src is NOT
  else if(src.id()==ID_not)
  {
    exprt no_op(src);
    no_op.make_not();
    return !eval_expr(atomic_exprs, no_op);
  }
  else // if(is_condition(src))
  {
    // ''src'' should be guaranteed to be consistent
    // with ''atomic_exprs''
    if(atomic_exprs.find(src)->second==+1)
      return true;
    else // if(atomic_exprs.find(src)->second==-1)
      return false;
  }
}

/// To obtain values of atomic exprs within the super expr
std::map<exprt, signed> values_of_atomic_exprs(
  const exprt &e,
  const std::set<exprt> &conditions)
{
  std::map<exprt, signed> atomic_exprs;
  for(auto &c : conditions)
  {
    std::set<signed> signs=sign_of_expr(c, e);
    if(signs.empty())
    {
      // ''c'' is not contained in ''e''
      atomic_exprs.insert(std::pair<exprt, signed>(c, 0));
      continue;
    }
    // we do not consider inconsistent expr ''e''
    if(signs.size()!=1)
      continue;

    atomic_exprs.insert(
      std::pair<exprt, signed>(c, *signs.begin()));
  }
  return atomic_exprs;
}

/// To check if the two input controlling exprs are mcdc pairs regarding an
/// atomic expr ''c''. A mcdc pair of (e1, e2) regarding ''c'' means that ''e1''
/// and ''e2'' result in different ''decision'' values, and this is caused by
/// the different choice of ''c'' value.
bool is_mcdc_pair(
  const exprt &e1,
  const exprt &e2,
  const exprt &c,
  const std::set<exprt> &conditions,
  const exprt &decision)
{
  // An controlling expr cannot be mcdc pair of itself
  if(e1==e2)
    return false;

  // To obtain values of each atomic condition within ''e1''
  // and ''e2''
  std::map<exprt, signed> atomic_exprs_e1=
    values_of_atomic_exprs(e1, conditions);
  std::map<exprt, signed> atomic_exprs_e2=
    values_of_atomic_exprs(e2, conditions);

  // the sign of ''c'' inside ''e1'' and ''e2''
  signed cs1=atomic_exprs_e1.find(c)->second;
  signed cs2=atomic_exprs_e2.find(c)->second;
  // a mcdc pair should both contain ''c'', i.e., sign=+1 or -1
  if(cs1==0 || cs2==0)
    return false;

  // A mcdc pair regarding an atomic expr ''c''
  // should have different values of ''c''
  if(cs1==cs2)
    return false;

  // A mcdc pair should result in different ''decision''
  if(eval_expr(atomic_exprs_e1, decision)==
     eval_expr(atomic_exprs_e2, decision))
    return false;

  /**
   *  A mcdc pair of controlling exprs regarding ''c''
   *  can have different values for only one atomic
   *  expr, i.e., ''c''. Otherwise, they are not
   *  a mcdc pair.
   **/
  int diff_count=0;
  auto e1_it=atomic_exprs_e1.begin();
  auto e2_it=atomic_exprs_e2.begin();
  while(e1_it!=atomic_exprs_e1.end())
  {
    if(e1_it->second!=e2_it->second)
    diff_count++;
    if(diff_count>1)
      break;
    e1_it++;
    e2_it++;
  }

  if(diff_count==1)
    return true;
  else
    return false;
}

/// To check if we can find the mcdc pair of the input ''expr_set'' regarding
/// the atomic expr ''c''
bool has_mcdc_pair(
  const exprt &c,
  const std::set<exprt> &expr_set,
  const std::set<exprt> &conditions,
  const exprt &decision)
{
  for(auto y1 : expr_set)
  {
    for(auto y2 : expr_set)
    {
      if(is_mcdc_pair(y1, y2, c, conditions, decision))
      {
        return true;
      }
    }
  }
  return false;
}

/// This method minimizes the controlling conditions for mcdc coverage. The
/// minimum is in a sense that by deleting any controlling condition in the set,
/// the mcdc coverage for the decision will be not complete.
/// \par parameters: The input ''controlling'' should have been processed by
/// ''collect_mcdc_controlling_nested'' and
/// ''remove_repetition''
void minimize_mcdc_controlling(
  std::set<exprt> &controlling,
  const exprt &decision)
{
  // to obtain the set of atomic conditions
  std::set<exprt> conditions;
  for(auto &x : controlling)
  {
    std::set<exprt> new_conditions=collect_conditions(x);
    conditions.insert(new_conditions.begin(), new_conditions.end());
  }

  while(true)
  {
    std::set<exprt> new_controlling;
    bool ctrl_update=false;
    /**
     * Iteratively, we test that after removing an item ''x''
     * from the ''controlling'', can a complete mcdc coverage
     * over ''decision'' still be reserved?
     *
     * If yes, we update ''controlling'' with the
     * ''new_controlling'' without ''x''; otherwise, we should
     * keep ''x'' within ''controlling''.
     *
     * If in the end all elements ''x'' in ''controlling'' are
     * reserved, this means that current ''controlling'' set is
     * minimum and the ''while'' loop should be breaked.
     *
     * Note:  implementaion here for the above procedure is
     *        not (meant to be) optimal.
     **/
    for(auto &x : controlling)
    {
      // To create a new ''controlling'' set without ''x''
      new_controlling.clear();
      for(auto &y : controlling)
        if(y!=x)
          new_controlling.insert(y);

      bool removing_x=true;
      // For each atomic expr condition ''c'', to check if its is
      // covered by at least a mcdc pair.
      for(auto &c : conditions)
      {
        bool cOK=
          has_mcdc_pair(c, new_controlling, conditions, decision);
        /**
         *  If there is no mcdc pair for an atomic condition ''c'',
         *  then ''x'' should not be removed from the original
         *  ''controlling'' set
         **/
        if(!cOK)
        {
          removing_x=false;
          break;
        }
      }

      // If ''removing_x'' is valid, it is safe to remove ''x''
      // from the original ''controlling''
      if(removing_x)
      {
        ctrl_update=true;
        break;
      }
    }
    // Update ''controlling'' or break the while loop
    if(ctrl_update)
    {
      controlling=new_controlling;
    }
    else
      break;
  }
}

void collect_decisions_rec(const exprt &src, std::set<exprt> &dest)
{
  if(src.id()==ID_address_of)
  {
    return;
  }

  if(src.type().id()==ID_bool)
  {
    if(src.is_constant())
    {
      // ignore me
    }
    else if(src.id()==ID_not)
    {
      collect_decisions_rec(src.op0(), dest);
    }
    else
    {
      dest.insert(src);
    }
  }
  else
  {
    for(const auto &op : src.operands())
      collect_decisions_rec(op, dest);
  }
}

std::set<exprt> collect_decisions(const exprt &src)
{
  std::set<exprt> result;
  collect_decisions_rec(src, result);
  return result;
}

std::set<exprt> collect_decisions(const goto_programt::const_targett t)
{
  switch(t->type)
  {
  case GOTO:
  case ASSERT:
    return collect_decisions(t->guard);

  case ASSIGN:
  case FUNCTION_CALL:
    return collect_decisions(t->code);

  default:
    {
    }
  }

  return std::set<exprt>();
}

void instrument_cover_goals(
  const symbol_tablet &symbol_table,
  goto_programt &goto_program,
  coverage_criteriont criterion,
  bool function_only)
{
  coverage_goalst goals; // empty already covered goals
  instrument_cover_goals(
    symbol_table,
    goto_program,
    criterion,
    goals,
    function_only,
    false);
}

/*******************************************************************\

Function: program_is_trivial

  Inputs: Program `goto_program`

 Outputs: Returns true if trivial

 Purpose: Call a goto_program trivial unless it has:
          * Any declarations
          * At least 2 branches
          * At least 5 assignments

\*******************************************************************/

bool program_is_trivial(const goto_programt &goto_program)
{
  unsigned long count_assignments=0, count_goto=0;
  forall_goto_program_instructions(i_it, goto_program)
  {
    if(i_it->is_goto())
    {
      if((++count_goto)>=2)
        return false;
    }
    else if(i_it->is_assign())
    {
      if((++count_assignments)>=5)
        return false;
    }
    else if(i_it->is_decl())
      return false;
  }

  return true;
}

/*******************************************************************\

Function: instrument_cover_goals

  Inputs:

 Outputs:

 Purpose:

\*******************************************************************/

void instrument_cover_goals(
  const symbol_tablet &symbol_table,
  goto_programt &goto_program,
  coverage_criteriont criterion,
  const coverage_goalst &goals,
  bool function_only,
  bool ignore_trivial)
{
  // exclude trivial coverage goals of a goto program
  if(ignore_trivial && program_is_trivial(goto_program))
    return;

  const namespacet ns(symbol_table);
  basic_blockst basic_blocks(goto_program);
  std::set<unsigned> blocks_done;

  // ignore if built-in library
  if(!goto_program.instructions.empty() &&
     goto_program.instructions.front().source_location.is_built_in())
    return;

  const irep_idt coverage_criterion=as_string(criterion);
  const irep_idt property_class="coverage";

  Forall_goto_program_instructions(i_it, goto_program)
  {
    std::string curr_function = id2string(i_it->function);

    // if the --cover-function-only flag is set, then we only add coverage
    // instrumentation for the entry function
    bool cover_curr_function=
      !function_only ||
      curr_function.find(config.main)!=std::string::npos;

    switch(criterion)
    {
    case coverage_criteriont::ASSERTION:
      // turn into 'assert(false)' to avoid simplification
      if(i_it->is_assert() && cover_curr_function)
      {
        i_it->guard=false_exprt();
        i_it->source_location.set(ID_coverage_criterion, coverage_criterion);
        i_it->source_location.set_property_class(property_class);
        i_it->source_location.set_function(i_it->function);
      }
      break;

    case coverage_criteriont::COVER:
      // turn __CPROVER_cover(x) into 'assert(!x)'
      if(i_it->is_function_call() && cover_curr_function)
      {
        const code_function_callt &code_function_call=
          to_code_function_call(i_it->code);
        if(code_function_call.function().id()==ID_symbol &&
           to_symbol_expr(code_function_call.function()).get_identifier()==
           "__CPROVER_cover" &&
           code_function_call.arguments().size()==1)
        {
          const exprt c=code_function_call.arguments()[0];
          std::string comment="condition `"+from_expr(ns, "", c)+"'";
          i_it->guard=not_exprt(c);
          i_it->type=ASSERT;
          i_it->code.clear();
          i_it->source_location.set_comment(comment);
          i_it->source_location.set(ID_coverage_criterion, coverage_criterion);
          i_it->source_location.set_property_class(property_class);
          i_it->source_location.set_function(i_it->function);
        }
      }
      else if(i_it->is_assert())
        i_it->make_skip();
      break;

    case coverage_criteriont::LOCATION:
      if(i_it->is_assert())
        i_it->make_skip();

      {
        unsigned block_nr=basic_blocks[i_it];
        if(blocks_done.insert(block_nr).second)
        {
          std::string b=std::to_string(block_nr);
          std::string id=id2string(i_it->function)+"#"+b;
          source_locationt source_location=
            basic_blocks.source_location_map[block_nr];

          // check whether the current goal already exists
          if(!goals.is_existing_goal(source_location) &&
             !source_location.get_file().empty() &&
             !source_location.is_built_in() &&
             cover_curr_function)
          {
            std::string comment=
              "function "+id2string(i_it->function)+" block "+b;
            const irep_idt function=i_it->function;
            goto_program.insert_before_swap(i_it);
            i_it->make_assertion(false_exprt());
            i_it->source_location=source_location;
            i_it->source_location.set_comment(comment);
            i_it->source_location.set(
              ID_coverage_criterion, coverage_criterion);
            i_it->source_location.set_property_class(property_class);
            i_it->source_location.set_function(function);
            i_it++;
          }
        }
      }
      break;

    case coverage_criteriont::BRANCH:
      if(i_it->is_assert())
        i_it->make_skip();

      if(i_it==goto_program.instructions.begin() &&
         cover_curr_function)
      {
        // we want branch coverage to imply 'entry point of function'
        // coverage
        std::string comment=
          "function "+id2string(i_it->function)+" entry point";

        source_locationt source_location=i_it->source_location;

        goto_programt::targett t=goto_program.insert_before(i_it);
        t->make_assertion(false_exprt());
        t->source_location=source_location;
        t->source_location.set_comment(comment);
        t->source_location.set(ID_coverage_criterion, coverage_criterion);
        t->source_location.set_property_class(property_class);
        t->source_location.set_function(i_it->function);
      }

      if(i_it->is_goto() && !i_it->guard.is_true() && cover_curr_function &&
         !i_it->source_location.is_built_in())
      {
        std::string b=std::to_string(basic_blocks[i_it]);
        std::string true_comment=
          "function "+id2string(i_it->function)+" block "+b+" branch true";
        std::string false_comment=
          "function "+id2string(i_it->function)+" block "+b+" branch false";

        exprt guard=i_it->guard;
        source_locationt source_location=i_it->source_location;
        source_location.set_function(i_it->function);

        goto_program.insert_before_swap(i_it);
        i_it->make_assertion(not_exprt(guard));
        i_it->source_location=source_location;
        i_it->source_location.set_comment(true_comment);
        i_it->source_location.set(ID_coverage_criterion, coverage_criterion);
        i_it->source_location.set_property_class(property_class);

        goto_program.insert_before_swap(i_it);
        i_it->make_assertion(guard);
        i_it->source_location=source_location;
        i_it->source_location.set_comment(false_comment);
        i_it->source_location.set(ID_coverage_criterion, coverage_criterion);
        i_it->source_location.set_property_class(property_class);

        i_it++;
        i_it++;
      }
      break;

    case coverage_criteriont::CONDITION:
      if(i_it->is_assert())
        i_it->make_skip();

      // Conditions are all atomic predicates in the programs.
      if(cover_curr_function && !i_it->source_location.is_built_in())
      {
        const std::set<exprt> conditions=collect_conditions(i_it);

        const source_locationt source_location=i_it->source_location;

        for(const auto &c : conditions)
        {
          const std::string c_string=from_expr(ns, "", c);

          const std::string comment_t="condition `"+c_string+"' true";
          const irep_idt function=i_it->function;
          goto_program.insert_before_swap(i_it);
          i_it->make_assertion(c);
          i_it->source_location=source_location;
          i_it->source_location.set_comment(comment_t);
          i_it->source_location.set(ID_coverage_criterion, coverage_criterion);
          i_it->source_location.set_property_class(property_class);
          i_it->source_location.set_function(function);

          const std::string comment_f="condition `"+c_string+"' false";
          goto_program.insert_before_swap(i_it);
          i_it->make_assertion(not_exprt(c));
          i_it->source_location=source_location;
          i_it->source_location.set_comment(comment_f);
          i_it->source_location.set(ID_coverage_criterion, coverage_criterion);
          i_it->source_location.set_property_class(property_class);
          i_it->source_location.set_function(function);
        }

        for(std::size_t i=0; i<conditions.size()*2; i++)
          i_it++;
      }
      break;

    case coverage_criteriont::DECISION:
      if(i_it->is_assert())
        i_it->make_skip();

      // Decisions are maximal Boolean combinations of conditions.
      if(cover_curr_function && !i_it->source_location.is_built_in())
      {
        const std::set<exprt> decisions=collect_decisions(i_it);

        const source_locationt source_location=i_it->source_location;

        for(const auto &d : decisions)
        {
          const std::string d_string=from_expr(ns, "", d);

          const std::string comment_t="decision `"+d_string+"' true";
          const irep_idt function=i_it->function;
          goto_program.insert_before_swap(i_it);
          i_it->make_assertion(d);
          i_it->source_location=source_location;
          i_it->source_location.set_comment(comment_t);
          i_it->source_location.set(ID_coverage_criterion, coverage_criterion);
          i_it->source_location.set_property_class(property_class);
          i_it->source_location.set_function(function);

          const std::string comment_f="decision `"+d_string+"' false";
          goto_program.insert_before_swap(i_it);
          i_it->make_assertion(not_exprt(d));
          i_it->source_location=source_location;
          i_it->source_location.set_comment(comment_f);
          i_it->source_location.set(ID_coverage_criterion, coverage_criterion);
          i_it->source_location.set_property_class(property_class);
          i_it->source_location.set_function(function);
        }

        for(std::size_t i=0; i<decisions.size()*2; i++)
          i_it++;
      }
      break;

    case coverage_criteriont::MCDC:
      if(i_it->is_assert())
        i_it->make_skip();

      // 1. Each entry and exit point is invoked
      // 2. Each decision takes every possible outcome
      // 3. Each condition in a decision takes every possible outcome
      // 4. Each condition in a decision is shown to independently
      //    affect the outcome of the decision.
      if(cover_curr_function && !i_it->source_location.is_built_in())
      {
        const std::set<exprt> conditions=collect_conditions(i_it);
        const std::set<exprt> decisions=collect_decisions(i_it);

        std::set<exprt> both;
        std::set_union(
          conditions.begin(),
          conditions.end(),
          decisions.begin(),
          decisions.end(),
          inserter(both, both.end()));

        const source_locationt source_location=i_it->source_location;

        for(const auto &p : both)
        {
          bool is_decision=decisions.find(p)!=decisions.end();
          bool is_condition=conditions.find(p)!=conditions.end();

          std::string description=
            (is_decision && is_condition)?"decision/condition":
            is_decision?"decision":"condition";

          std::string p_string=from_expr(ns, "", p);

          std::string comment_t=description+" `"+p_string+"' true";
          const irep_idt function=i_it->function;
          goto_program.insert_before_swap(i_it);
          // i_it->make_assertion(p);
          i_it->make_assertion(not_exprt(p));
          i_it->source_location=source_location;
          i_it->source_location.set_comment(comment_t);
          i_it->source_location.set(ID_coverage_criterion, coverage_criterion);
          i_it->source_location.set_property_class(property_class);
          i_it->source_location.set_function(function);

          std::string comment_f=description+" `"+p_string+"' false";
          goto_program.insert_before_swap(i_it);
          // i_it->make_assertion(not_exprt(p));
          i_it->make_assertion(p);
          i_it->source_location=source_location;
          i_it->source_location.set_comment(comment_f);
          i_it->source_location.set(ID_coverage_criterion, coverage_criterion);
          i_it->source_location.set_property_class(property_class);
          i_it->source_location.set_function(function);
        }

        std::set<exprt> controlling;
        // controlling=collect_mcdc_controlling(decisions);
        controlling=collect_mcdc_controlling_nested(decisions);
        remove_repetition(controlling);
        // for now, we restrict to the case of a single ''decision'';
        // however, this is not true, e.g., ''? :'' operator.
        minimize_mcdc_controlling(controlling, *decisions.begin());

        for(const auto &p : controlling)
        {
          std::string p_string=from_expr(ns, "", p);

          std::string description=
            "MC/DC independence condition `"+p_string+"'";

          const irep_idt function=i_it->function;
          goto_program.insert_before_swap(i_it);
          i_it->make_assertion(not_exprt(p));
          // i_it->make_assertion(p);
          i_it->source_location=source_location;
          i_it->source_location.set_comment(description);
          i_it->source_location.set(ID_coverage_criterion, coverage_criterion);
          i_it->source_location.set_property_class(property_class);
          i_it->source_location.set_function(function);
        }

        for(std::size_t i=0; i<both.size()*2+controlling.size(); i++)
          i_it++;
      }
      break;

    case coverage_criteriont::PATH:
      if(i_it->is_assert())
        i_it->make_skip();
      break;

    default:
      {
      }
    }
  }
}

void instrument_cover_goals(
  const symbol_tablet &symbol_table,
  goto_functionst &goto_functions,
  coverage_criteriont criterion,
  const coverage_goalst &goals,
  bool function_only,
  bool ignore_trivial)
{
  Forall_goto_functions(f_it, goto_functions)
  {
    if(f_it->first==goto_functions.entry_point() ||
       f_it->first==(CPROVER_PREFIX "initialize") ||
       f_it->second.is_hidden())
      continue;

    instrument_cover_goals(
      symbol_table,
      f_it->second.body,
      criterion,
      goals,
      function_only,
      ignore_trivial);
  }
}

<<<<<<< HEAD
/*******************************************************************\

Function: instrument_cover_goals

  Inputs:

 Outputs:

 Purpose:

\*******************************************************************/

void instrument_cover_goals(
  const symbol_tablet &symbol_table,
  goto_functionst &goto_functions,
  coverage_criteriont criterion,
  bool function_only)
{
  // empty set of existing goals
  coverage_goalst goals;
  instrument_cover_goals(
    symbol_table,
    goto_functions,
    criterion,
    goals,
    function_only,
    false);
}

/*******************************************************************\

Function: instrument_cover_goals

  Inputs:

 Outputs:

 Purpose:

\*******************************************************************/

=======
>>>>>>> e9349f87
bool instrument_cover_goals(
  const cmdlinet &cmdline,
  const symbol_tablet &symbol_table,
  goto_functionst &goto_functions,
  message_handlert &msgh)
{
  messaget msg(msgh);
  std::list<std::string> criteria_strings=cmdline.get_values("cover");
  std::set<coverage_criteriont> criteria;
  bool keep_assertions=false;

  for(const auto &criterion_string : criteria_strings)
  {
    coverage_criteriont c;

    if(criterion_string=="assertion" || criterion_string=="assertions")
    {
      keep_assertions=true;
      c=coverage_criteriont::ASSERTION;
    }
    else if(criterion_string=="path" || criterion_string=="paths")
      c=coverage_criteriont::PATH;
    else if(criterion_string=="branch" || criterion_string=="branches")
      c=coverage_criteriont::BRANCH;
    else if(criterion_string=="location" || criterion_string=="locations")
      c=coverage_criteriont::LOCATION;
    else if(criterion_string=="decision" || criterion_string=="decisions")
      c=coverage_criteriont::DECISION;
    else if(criterion_string=="condition" || criterion_string=="conditions")
      c=coverage_criteriont::CONDITION;
    else if(criterion_string=="mcdc")
      c=coverage_criteriont::MCDC;
    else if(criterion_string=="cover")
      c=coverage_criteriont::COVER;
    else
    {
      msg.error() << "unknown coverage criterion "
                  << '\'' << criterion_string << '\''
                  << messaget::eom;
      return true;
    }

    criteria.insert(c);
  }

  if(keep_assertions && criteria_strings.size()>1)
  {
    msg.error() << "assertion coverage cannot currently be used together with "
                << "other coverage criteria" << messaget::eom;
    return true;
  }

  msg.status() << "Rewriting existing assertions as assumptions"
               << messaget::eom;

  if(!keep_assertions)
  {
    // turn assertions (from generic checks) into assumptions
    Forall_goto_functions(f_it, goto_functions)
    {
      goto_programt &body=f_it->second.body;
      Forall_goto_program_instructions(i_it, body)
      {
        if(i_it->is_assert())
          i_it->type=goto_program_instruction_typet::ASSUME;
      }
    }
  }

  // check existing test goals
  coverage_goalst existing_goals;
  if(cmdline.isset("existing-coverage"))
  {
    msg.status() << "Check existing coverage goals" << messaget::eom;
    // get file with covered test goals
    const std::string coverage=cmdline.get_value("existing-coverage");
    // get a coverage_goalst object
    if(coverage_goalst::get_coverage_goals(coverage, msgh, existing_goals))
    {
      msg.error() << "get_coverage_goals failed" << messaget::eom;
      return true;
    }
  }

  msg.status() << "Instrumenting coverage goals" << messaget::eom;

  for(const auto &criterion : criteria)
  {
    instrument_cover_goals(
      symbol_table,
      goto_functions,
      criterion,
      existing_goals,
      cmdline.isset("cover-function-only"),
      cmdline.isset("no-trivial-tests"));
  }

  goto_functions.update();
  return false;
}<|MERGE_RESOLUTION|>--- conflicted
+++ resolved
@@ -104,19 +104,6 @@
   }
 };
 
-<<<<<<< HEAD
-/*******************************************************************\
-
-Function: coverage_goalst::get_coverage
-
-  Inputs:
-
- Outputs:
-
- Purpose:
-
-\*******************************************************************/
-
 bool coverage_goalst::get_coverage_goals(
   const std::string &coverage_file,
   message_handlert &message_handler,
@@ -169,34 +156,10 @@
   return false;
 }
 
-/*******************************************************************\
-
-Function: coverage_goalst::add_goal
-
-  Inputs:
-
- Outputs:
-
- Purpose:
-
-\*******************************************************************/
-
 void coverage_goalst::add_goal(source_locationt goal)
 {
   existing_goals.push_back(goal);
 }
-
-/*******************************************************************\
-
-Function: coverage_goalst::is_existing_goal
-
-  Inputs:
-
- Outputs:
-
- Purpose:
-
-\*******************************************************************/
 
 bool coverage_goalst::is_existing_goal(source_locationt source_location) const
 {
@@ -210,20 +173,6 @@
   return false;
 }
 
-/*******************************************************************\
-
-Function: as_string
-
-  Inputs:
-
- Outputs:
-
- Purpose:
-
-\*******************************************************************/
-
-=======
->>>>>>> e9349f87
 const char *as_string(coverage_criteriont c)
 {
   switch(c)
@@ -1003,21 +952,10 @@
     false);
 }
 
-/*******************************************************************\
-
-Function: program_is_trivial
-
-  Inputs: Program `goto_program`
-
- Outputs: Returns true if trivial
-
- Purpose: Call a goto_program trivial unless it has:
-          * Any declarations
-          * At least 2 branches
-          * At least 5 assignments
-
-\*******************************************************************/
-
+/// Call a goto_program trivial unless it has: * Any declarations * At least 2
+/// branches * At least 5 assignments
+/// \par parameters: Program `goto_program`
+/// \return Returns true if trivial
 bool program_is_trivial(const goto_programt &goto_program)
 {
   unsigned long count_assignments=0, count_goto=0;
@@ -1039,18 +977,6 @@
 
   return true;
 }
-
-/*******************************************************************\
-
-Function: instrument_cover_goals
-
-  Inputs:
-
- Outputs:
-
- Purpose:
-
-\*******************************************************************/
 
 void instrument_cover_goals(
   const symbol_tablet &symbol_table,
@@ -1421,19 +1347,6 @@
   }
 }
 
-<<<<<<< HEAD
-/*******************************************************************\
-
-Function: instrument_cover_goals
-
-  Inputs:
-
- Outputs:
-
- Purpose:
-
-\*******************************************************************/
-
 void instrument_cover_goals(
   const symbol_tablet &symbol_table,
   goto_functionst &goto_functions,
@@ -1451,20 +1364,6 @@
     false);
 }
 
-/*******************************************************************\
-
-Function: instrument_cover_goals
-
-  Inputs:
-
- Outputs:
-
- Purpose:
-
-\*******************************************************************/
-
-=======
->>>>>>> e9349f87
 bool instrument_cover_goals(
   const cmdlinet &cmdline,
   const symbol_tablet &symbol_table,
