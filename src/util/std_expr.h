/*******************************************************************\

Module:

Author: Daniel Kroening, kroening@kroening.com

\*******************************************************************/


#ifndef CPROVER_UTIL_STD_EXPR_H
#define CPROVER_UTIL_STD_EXPR_H

/*! \file util/std_expr.h
 * \brief API to expression classes
 *
 * \author Daniel Kroening <kroening@kroening.com>
 * \date   Sun Jul 31 21:54:44 BST 2011
*/

#include "invariant.h"
#include "std_types.h"
#include "expr_cast.h"


/*! \defgroup gr_std_expr Conversion to specific expressions
 *  Conversion to subclasses of @ref exprt
*/

/*! \brief A transition system, consisting of
           state invariant, initial state predicate,
           and transition predicate
*/
class transt:public exprt
{
public:
  transt()
  {
    id(ID_trans);
    operands().resize(3);
  }

  exprt &invar() { return op0(); }
  exprt &init()  { return op1(); }
  exprt &trans() { return op2(); }

  const exprt &invar() const { return op0(); }
  const exprt &init()  const { return op1(); }
  const exprt &trans() const { return op2(); }
};

/*! \brief Cast a generic exprt to a \ref transt
 *
 * This is an unchecked conversion. \a expr must be known to be \ref
 * transt.
 *
 * \param expr Source expression
 * \return Object of type \ref transt
 *
 * \ingroup gr_std_expr
*/
inline const transt &to_trans_expr(const exprt &expr)
{
  PRECONDITION(expr.id()==ID_trans);
  DATA_INVARIANT(
    expr.operands().size()==3,
    "Transition systems must have three operands");
  return static_cast<const transt &>(expr);
}

/*! \copydoc to_trans(const exprt &)
 * \ingroup gr_std_expr
*/
inline transt &to_trans_expr(exprt &expr)
{
  PRECONDITION(expr.id()==ID_trans);
  DATA_INVARIANT(
    expr.operands().size()==3,
    "Transition systems must have three operands");
  return static_cast<transt &>(expr);
}

template<> inline bool can_cast_expr<transt>(const exprt &base)
{
  return base.id()==ID_trans;
}
inline void validate_expr(const transt &value)
{
  validate_operands(value, 3, "Transition systems must have three operands");
}


/*! \brief Expression to hold a symbol (variable)
*/
class symbol_exprt:public exprt
{
public:
  symbol_exprt():exprt(ID_symbol)
  {
  }

  /*! \brief Constructor
   * \param identifier Name of symbol
  */
  explicit symbol_exprt(const irep_idt &identifier):exprt(ID_symbol)
  {
    set_identifier(identifier);
  }

  /*! \brief Constructor
   * \param  type Type of symbol
  */
  explicit symbol_exprt(const typet &type):exprt(ID_symbol, type)
  {
  }

  /*! \brief Constructor
   * \param identifier Name of symbol
   * \param  type Type of symbol
  */
  symbol_exprt(
    const irep_idt &identifier,
    const typet &type):exprt(ID_symbol, type)
  {
    set_identifier(identifier);
  }

  void set_identifier(const irep_idt &identifier)
  {
    set(ID_identifier, identifier);
  }

  const irep_idt &get_identifier() const
  {
    return get(ID_identifier);
  }
};

/*! \brief Expression to hold a symbol (variable)
*/
class decorated_symbol_exprt:public symbol_exprt
{
public:
  decorated_symbol_exprt()
  {
  }

  /*! \brief Constructor
   * \param identifier Name of symbol
  */
  explicit decorated_symbol_exprt(const irep_idt &identifier):
    symbol_exprt(identifier)
  {
  }

  /*! \brief Constructor
   * \param  type Type of symbol
  */
  explicit decorated_symbol_exprt(const typet &type):
    symbol_exprt(type)
  {
  }

  /*! \brief Constructor
   * \param identifier Name of symbol
   * \param  type Type of symbol
  */
  decorated_symbol_exprt(
    const irep_idt &identifier,
    const typet &type):symbol_exprt(identifier, type)
  {
  }

  bool is_static_lifetime() const
  {
    return get_bool(ID_C_static_lifetime);
  }

  void set_static_lifetime()
  {
    return set(ID_C_static_lifetime, true);
  }

  void clear_static_lifetime()
  {
    remove(ID_C_static_lifetime);
  }

  bool is_thread_local() const
  {
    return get_bool(ID_C_thread_local);
  }

  void set_thread_local()
  {
    return set(ID_C_thread_local, true);
  }

  void clear_thread_local()
  {
    remove(ID_C_thread_local);
  }
};

/*! \brief Cast a generic exprt to a \ref symbol_exprt
 *
 * This is an unchecked conversion. \a expr must be known to be \ref
 * symbol_exprt.
 *
 * \param expr Source expression
 * \return Object of type \ref symbol_exprt
 *
 * \ingroup gr_std_expr
*/
inline const symbol_exprt &to_symbol_expr(const exprt &expr)
{
  PRECONDITION(expr.id()==ID_symbol);
  DATA_INVARIANT(!expr.has_operands(), "Symbols must not have operands");
  return static_cast<const symbol_exprt &>(expr);
}

/*! \copydoc to_symbol_expr(const exprt &)
 * \ingroup gr_std_expr
*/
inline symbol_exprt &to_symbol_expr(exprt &expr)
{
  PRECONDITION(expr.id()==ID_symbol);
  DATA_INVARIANT(!expr.has_operands(), "Symbols must not have operands");
  return static_cast<symbol_exprt &>(expr);
}

template<> inline bool can_cast_expr<symbol_exprt>(const exprt &base)
{
  return base.id()==ID_symbol;
}
inline void validate_expr(const symbol_exprt &value)
{
  validate_operands(value, 0, "Symbols must not have operands");
}


/*! \brief Generic base class for unary expressions
*/
class unary_exprt:public exprt
{
public:
  unary_exprt()
  {
    operands().resize(1);
  }

  explicit unary_exprt(const irep_idt &_id):exprt(_id)
  {
    operands().resize(1);
  }

  unary_exprt(
    const irep_idt &_id,
    const exprt &_op):
    exprt(_id, _op.type())
  {
    copy_to_operands(_op);
  }

  unary_exprt(
    const irep_idt &_id,
    const typet &_type):exprt(_id, _type)
  {
    operands().resize(1);
  }

  unary_exprt(
    const irep_idt &_id,
    const exprt &_op,
    const typet &_type):
    exprt(_id, _type)
  {
    copy_to_operands(_op);
  }

  const exprt &op() const
  {
    return op0();
  }

  exprt &op()
  {
    return op0();
  }
};

/*! \brief Cast a generic exprt to a \ref unary_exprt
 *
 * This is an unchecked conversion. \a expr must be known to be \ref
 * unary_exprt.
 *
 * \param expr Source expression
 * \return Object of type \ref unary_exprt
 *
 * \ingroup gr_std_expr
*/
inline const unary_exprt &to_unary_expr(const exprt &expr)
{
  DATA_INVARIANT(
    expr.operands().size()==1,
    "Unary expressions must have one operand");
  return static_cast<const unary_exprt &>(expr);
}

/*! \copydoc to_unary_expr(const exprt &)
 * \ingroup gr_std_expr
*/
inline unary_exprt &to_unary_expr(exprt &expr)
{
  DATA_INVARIANT(
    expr.operands().size()==1,
    "Unary expressions must have one operand");
  return static_cast<unary_exprt &>(expr);
}

template<> inline bool can_cast_expr<unary_exprt>(const exprt &base)
{
  return base.operands().size()==1;
}


/*! \brief absolute value
*/
class abs_exprt:public unary_exprt
{
public:
  abs_exprt()
  {
  }

  explicit abs_exprt(const exprt &_op):
    unary_exprt(ID_abs, _op, _op.type())
  {
  }
};

/*! \brief Cast a generic exprt to a \ref abs_exprt
 *
 * This is an unchecked conversion. \a expr must be known to be \ref
 * abs_exprt.
 *
 * \param expr Source expression
 * \return Object of type \ref abs_exprt
 *
 * \ingroup gr_std_expr
*/
inline const abs_exprt &to_abs_expr(const exprt &expr)
{
  PRECONDITION(expr.id()==ID_abs);
  DATA_INVARIANT(
    expr.operands().size()==1,
    "Absolute value must have one operand");
  return static_cast<const abs_exprt &>(expr);
}

/*! \copydoc to_abs_expr(const exprt &)
 * \ingroup gr_std_expr
*/
inline abs_exprt &to_abs_expr(exprt &expr)
{
  PRECONDITION(expr.id()==ID_abs);
  DATA_INVARIANT(
    expr.operands().size()==1,
    "Absolute value must have one operand");
  return static_cast<abs_exprt &>(expr);
}

template<> inline bool can_cast_expr<abs_exprt>(const exprt &base)
{
  return base.id()==ID_abs;
}
inline void validate_expr(const abs_exprt &value)
{
  validate_operands(value, 1, "Absolute value must have one operand");
}


/*! \brief The unary minus expression
*/
class unary_minus_exprt:public unary_exprt
{
public:
  unary_minus_exprt():unary_exprt(ID_unary_minus)
  {
  }

  unary_minus_exprt(
    const exprt &_op,
    const typet &_type):
    unary_exprt(ID_unary_minus, _op, _type)
  {
  }

  explicit unary_minus_exprt(const exprt &_op):
    unary_exprt(ID_unary_minus, _op, _op.type())
  {
  }
};

/*! \brief Cast a generic exprt to a \ref unary_minus_exprt
 *
 * This is an unchecked conversion. \a expr must be known to be \ref
 * unary_minus_exprt.
 *
 * \param expr Source expression
 * \return Object of type \ref unary_minus_exprt
 *
 * \ingroup gr_std_expr
*/
inline const unary_minus_exprt &to_unary_minus_expr(const exprt &expr)
{
  PRECONDITION(expr.id()==ID_unary_minus);
  DATA_INVARIANT(
    expr.operands().size()==1,
    "Unary minus must have one operand");
  return static_cast<const unary_minus_exprt &>(expr);
}

/*! \copydoc to_unary_minus_expr(const exprt &)
 * \ingroup gr_std_expr
*/
inline unary_minus_exprt &to_unary_minus_expr(exprt &expr)
{
  PRECONDITION(expr.id()==ID_unary_minus);
  DATA_INVARIANT(
    expr.operands().size()==1,
    "Unary minus must have one operand");
  return static_cast<unary_minus_exprt &>(expr);
}

template<> inline bool can_cast_expr<unary_minus_exprt>(const exprt &base)
{
  return base.id()==ID_unary_minus;
}
inline void validate_expr(const unary_minus_exprt &value)
{
  validate_operands(value, 1, "Unary minus must have one operand");
}


/*! \brief A generic base class for expressions that are predicates,
           i.e., boolean-typed.
*/
class predicate_exprt:public exprt
{
public:
  predicate_exprt():exprt(irep_idt(), bool_typet())
  {
  }

  explicit predicate_exprt(const irep_idt &_id):
    exprt(_id, bool_typet())
  {
  }

  predicate_exprt(
    const irep_idt &_id,
    const exprt &_op):exprt(_id, bool_typet())
  {
    copy_to_operands(_op);
  }

  predicate_exprt(
    const irep_idt &_id,
    const exprt &_op0,
    const exprt &_op1):exprt(_id, bool_typet())
  {
    copy_to_operands(_op0, _op1);
  }
};

/*! \brief A generic base class for expressions that are predicates,
           i.e., boolean-typed, and that take exactly one argument.
*/
class unary_predicate_exprt:public unary_exprt
{
public:
  unary_predicate_exprt():unary_exprt(irep_idt(), bool_typet())
  {
  }

  explicit unary_predicate_exprt(const irep_idt &_id):
    unary_exprt(_id, bool_typet())
  {
  }

  unary_predicate_exprt(
    const irep_idt &_id,
    const exprt &_op):unary_exprt(_id, _op, bool_typet())
  {
  }

protected:
  using exprt::op1; // hide
  using exprt::op2; // hide
};

/*! \brief sign of an expression
*/
class sign_exprt:public unary_predicate_exprt
{
public:
  sign_exprt()
  {
  }

  explicit sign_exprt(const exprt &_op):
    unary_predicate_exprt(ID_sign, _op)
  {
  }
};

/*! \brief A generic base class for binary expressions
*/
class binary_exprt:public exprt
{
public:
  binary_exprt()
  {
    operands().resize(2);
  }

  explicit binary_exprt(const irep_idt &_id):exprt(_id)
  {
    operands().resize(2);
  }

  binary_exprt(
    const irep_idt &_id,
    const typet &_type):exprt(_id, _type)
  {
    operands().resize(2);
  }

  binary_exprt(
    const exprt &_lhs,
    const irep_idt &_id,
    const exprt &_rhs):
    exprt(_id, _lhs.type())
  {
    copy_to_operands(_lhs, _rhs);
  }

  binary_exprt(
    const exprt &_lhs,
    const irep_idt &_id,
    const exprt &_rhs,
    const typet &_type):
    exprt(_id, _type)
  {
    copy_to_operands(_lhs, _rhs);
  }

protected:
  using exprt::op2; // hide
};

/*! \brief Cast a generic exprt to a \ref binary_exprt
 *
 * This is an unchecked conversion. \a expr must be known to be \ref
 * binary_exprt.
 *
 * \param expr Source expression
 * \return Object of type \ref binary_exprt
 *
 * \ingroup gr_std_expr
*/
inline const binary_exprt &to_binary_expr(const exprt &expr)
{
  DATA_INVARIANT(
    expr.operands().size()==2,
    "Binary expressions must have two operands");
  return static_cast<const binary_exprt &>(expr);
}

/*! \copydoc to_binary_expr(const exprt &)
 * \ingroup gr_std_expr
*/
inline binary_exprt &to_binary_expr(exprt &expr)
{
  DATA_INVARIANT(
    expr.operands().size()==2,
    "Binary expressions must have two operands");
  return static_cast<binary_exprt &>(expr);
}

template<> inline bool can_cast_expr<binary_exprt>(const exprt &base)
{
  return base.operands().size()==2;
}


/*! \brief A generic base class for expressions that are predicates,
           i.e., boolean-typed, and that take exactly two arguments.
*/
class binary_predicate_exprt:public binary_exprt
{
public:
  binary_predicate_exprt():binary_exprt(irep_idt(), bool_typet())
  {
  }

  explicit binary_predicate_exprt(const irep_idt &_id):
    binary_exprt(_id, bool_typet())
  {
  }

  binary_predicate_exprt(
    const exprt &_op0,
    const irep_idt &_id,
    const exprt &_op1):binary_exprt(_op0, _id, _op1, bool_typet())
  {
  }
};

/*! \brief A generic base class for relations, i.e., binary predicates
*/
class binary_relation_exprt:public binary_predicate_exprt
{
public:
  binary_relation_exprt()
  {
  }

  explicit binary_relation_exprt(const irep_idt &id):
    binary_predicate_exprt(id)
  {
  }

  binary_relation_exprt(
    const exprt &_lhs,
    const irep_idt &_id,
    const exprt &_rhs):
    binary_predicate_exprt(_lhs, _id, _rhs)
  {
  }

  exprt &lhs()
  {
    return op0();
  }

  const exprt &lhs() const
  {
    return op0();
  }

  exprt &rhs()
  {
    return op1();
  }

  const exprt &rhs() const
  {
    return op1();
  }
};

/*! \brief Cast a generic exprt to a \ref binary_relation_exprt
 *
 * This is an unchecked conversion. \a expr must be known to be \ref
 * binary_relation_exprt.
 *
 * \param expr Source expression
 * \return Object of type \ref binary_relation_exprt
 *
 * \ingroup gr_std_expr
*/
inline const binary_relation_exprt &to_binary_relation_expr(const exprt &expr)
{
  DATA_INVARIANT(
    expr.operands().size()==2,
    "Binary relations must have two operands");
  return static_cast<const binary_relation_exprt &>(expr);
}

/*! \copydoc to_binary_relation_expr(const exprt &)
 * \ingroup gr_std_expr
*/
inline binary_relation_exprt &to_binary_relation_expr(exprt &expr)
{
  DATA_INVARIANT(
    expr.operands().size()==2,
    "Binary relations must have two operands");
  return static_cast<binary_relation_exprt &>(expr);
}

template<> inline bool can_cast_expr<binary_relation_exprt>(const exprt &base)
{
  return can_cast_expr<binary_exprt>(base);
}


/*! \brief A generic base class for multi-ary expressions
*/
class multi_ary_exprt:public exprt
{
public:
  multi_ary_exprt()
  {
  }

  explicit multi_ary_exprt(const irep_idt &_id):exprt(_id)
  {
  }

  multi_ary_exprt(
    const irep_idt &_id,
    const typet &_type):exprt(_id, _type)
  {
  }

  multi_ary_exprt(
    const exprt &_lhs,
    const irep_idt &_id,
    const exprt &_rhs):
    exprt(_id, _lhs.type())
  {
    copy_to_operands(_lhs, _rhs);
  }

  multi_ary_exprt(
    const exprt &_lhs,
    const irep_idt &_id,
    const exprt &_rhs,
    const typet &_type):
    exprt(_id, _type)
  {
    copy_to_operands(_lhs, _rhs);
  }
};

/*! \brief Cast a generic exprt to a \ref multi_ary_exprt
 *
 * This is an unchecked conversion. \a expr must be known to be \ref
 * multi_ary_exprt.
 *
 * \param expr Source expression
 * \return Object of type \ref multi_ary_exprt
 *
 * \ingroup gr_std_expr
*/
inline const multi_ary_exprt &to_multi_ary_expr(const exprt &expr)
{
  return static_cast<const multi_ary_exprt &>(expr);
}

/*! \copydoc to_multi_ary_expr(const exprt &)
 * \ingroup gr_std_expr
*/
inline multi_ary_exprt &to_multi_ary_expr(exprt &expr)
{
  return static_cast<multi_ary_exprt &>(expr);
}


/*! \brief The plus expression
*/
class plus_exprt:public multi_ary_exprt
{
public:
  plus_exprt():multi_ary_exprt(ID_plus)
  {
  }

  plus_exprt(
    const exprt &_lhs,
    const exprt &_rhs):
    multi_ary_exprt(_lhs, ID_plus, _rhs)
  {
  }

  plus_exprt(
    const exprt &_lhs,
    const exprt &_rhs,
    const typet &_type):
    multi_ary_exprt(_lhs, ID_plus, _rhs, _type)
  {
  }
};

/*! \brief Cast a generic exprt to a \ref plus_exprt
 *
 * This is an unchecked conversion. \a expr must be known to be \ref
 * plus_exprt.
 *
 * \param expr Source expression
 * \return Object of type \ref plus_exprt
 *
 * \ingroup gr_std_expr
*/
inline const plus_exprt &to_plus_expr(const exprt &expr)
{
  PRECONDITION(expr.id()==ID_plus);
  DATA_INVARIANT(
    expr.operands().size()>=2,
    "Plus must have two or more operands");
  return static_cast<const plus_exprt &>(expr);
}

/*! \copydoc to_plus_expr(const exprt &)
 * \ingroup gr_std_expr
*/
inline plus_exprt &to_plus_expr(exprt &expr)
{
  PRECONDITION(expr.id()==ID_plus);
  DATA_INVARIANT(
    expr.operands().size()>=2,
    "Plus must have two or more operands");
  return static_cast<plus_exprt &>(expr);
}

template<> inline bool can_cast_expr<plus_exprt>(const exprt &base)
{
  return base.id()==ID_plus;
}
inline void validate_expr(const plus_exprt &value)
{
  validate_operands(value, 2, "Plus must have two or more operands", true);
}


/*! \brief binary minus
*/
class minus_exprt:public binary_exprt
{
public:
  minus_exprt():binary_exprt(ID_minus)
  {
  }

  minus_exprt(
    const exprt &_lhs,
    const exprt &_rhs):
    binary_exprt(_lhs, ID_minus, _rhs)
  {
  }
};

/*! \brief Cast a generic exprt to a \ref minus_exprt
 *
 * This is an unchecked conversion. \a expr must be known to be \ref
 * minus_exprt.
 *
 * \param expr Source expression
 * \return Object of type \ref minus_exprt
 *
 * \ingroup gr_std_expr
*/
inline const minus_exprt &to_minus_expr(const exprt &expr)
{
  PRECONDITION(expr.id()==ID_minus);
  DATA_INVARIANT(
    expr.operands().size()>=2,
    "Minus must have two or more operands");
  return static_cast<const minus_exprt &>(expr);
}

/*! \copydoc to_minus_expr(const exprt &)
 * \ingroup gr_std_expr
*/
inline minus_exprt &to_minus_expr(exprt &expr)
{
  PRECONDITION(expr.id()==ID_minus);
  DATA_INVARIANT(
    expr.operands().size()>=2,
    "Minus must have two or more operands");
  return static_cast<minus_exprt &>(expr);
}

template<> inline bool can_cast_expr<minus_exprt>(const exprt &base)
{
  return base.id()==ID_minus;
}
inline void validate_expr(const minus_exprt &value)
{
  validate_operands(value, 2, "Minus must have two or more operands", true);
}


/*! \brief binary multiplication
*/
class mult_exprt:public multi_ary_exprt
{
public:
  mult_exprt():multi_ary_exprt(ID_mult)
  {
  }

  mult_exprt(
    const exprt &_lhs,
    const exprt &_rhs):
    multi_ary_exprt(_lhs, ID_mult, _rhs)
  {
  }
};

/*! \brief Cast a generic exprt to a \ref mult_exprt
 *
 * This is an unchecked conversion. \a expr must be known to be \ref
 * mult_exprt.
 *
 * \param expr Source expression
 * \return Object of type \ref mult_exprt
 *
 * \ingroup gr_std_expr
*/
inline const mult_exprt &to_mult_expr(const exprt &expr)
{
  PRECONDITION(expr.id()==ID_mult);
  DATA_INVARIANT(
    expr.operands().size()>=2,
    "Multiply must have two or more operands");
  return static_cast<const mult_exprt &>(expr);
}

/*! \copydoc to_mult_expr(const exprt &)
 * \ingroup gr_std_expr
*/
inline mult_exprt &to_mult_expr(exprt &expr)
{
  PRECONDITION(expr.id()==ID_mult);
  DATA_INVARIANT(
    expr.operands().size()>=2,
    "Multiply must have two or more operands");
  return static_cast<mult_exprt &>(expr);
}

template<> inline bool can_cast_expr<mult_exprt>(const exprt &base)
{
  return base.id()==ID_mult;
}
inline void validate_expr(const mult_exprt &value)
{
  validate_operands(value, 2, "Multiply must have two or more operands", true);
}


/*! \brief division (integer and real)
*/
class div_exprt:public binary_exprt
{
public:
  div_exprt():binary_exprt(ID_div)
  {
  }

  div_exprt(
    const exprt &_lhs,
    const exprt &_rhs):
    binary_exprt(_lhs, ID_div, _rhs)
  {
  }
};

/*! \brief Cast a generic exprt to a \ref div_exprt
 *
 * This is an unchecked conversion. \a expr must be known to be \ref
 * div_exprt.
 *
 * \param expr Source expression
 * \return Object of type \ref div_exprt
 *
 * \ingroup gr_std_expr
*/
inline const div_exprt &to_div_expr(const exprt &expr)
{
  PRECONDITION(expr.id()==ID_div);
  DATA_INVARIANT(
    expr.operands().size()==2,
    "Divide must have two operands");
  return static_cast<const div_exprt &>(expr);
}

/*! \copydoc to_div_expr(const exprt &)
 * \ingroup gr_std_expr
*/
inline div_exprt &to_div_expr(exprt &expr)
{
  PRECONDITION(expr.id()==ID_div);
  DATA_INVARIANT(
    expr.operands().size()==2,
    "Divide must have two operands");
  return static_cast<div_exprt &>(expr);
}

template<> inline bool can_cast_expr<div_exprt>(const exprt &base)
{
  return base.id()==ID_div;
}
inline void validate_expr(const div_exprt &value)
{
  validate_operands(value, 2, "Divide must have two operands");
}


/*! \brief binary modulo
*/
class mod_exprt:public binary_exprt
{
public:
  mod_exprt():binary_exprt(ID_mod)
  {
  }

  mod_exprt(
    const exprt &_lhs,
    const exprt &_rhs):
    binary_exprt(_lhs, ID_mod, _rhs)
  {
  }
};

/*! \brief Cast a generic exprt to a \ref mod_exprt
 *
 * This is an unchecked conversion. \a expr must be known to be \ref
 * mod_exprt.
 *
 * \param expr Source expression
 * \return Object of type \ref mod_exprt
 *
 * \ingroup gr_std_expr
*/
inline const mod_exprt &to_mod_expr(const exprt &expr)
{
  PRECONDITION(expr.id()==ID_mod);
  DATA_INVARIANT(expr.operands().size()==2, "Modulo must have two operands");
  return static_cast<const mod_exprt &>(expr);
}

/*! \copydoc to_mod_expr(const exprt &)
 * \ingroup gr_std_expr
*/
inline mod_exprt &to_mod_expr(exprt &expr)
{
  PRECONDITION(expr.id()==ID_mod);
  DATA_INVARIANT(expr.operands().size()==2, "Modulo must have two operands");
  return static_cast<mod_exprt &>(expr);
}

template<> inline bool can_cast_expr<mod_exprt>(const exprt &base)
{
  return base.id()==ID_mod;
}
inline void validate_expr(const mod_exprt &value)
{
  validate_operands(value, 2, "Modulo must have two operands");
}


/*! \brief remainder of division
*/
class rem_exprt:public binary_exprt
{
public:
  rem_exprt():binary_exprt(ID_rem)
  {
  }

  rem_exprt(
    const exprt &_lhs,
    const exprt &_rhs):
    binary_exprt(_lhs, ID_rem, _rhs)
  {
  }
};

/*! \brief Cast a generic exprt to a \ref rem_exprt
 *
 * This is an unchecked conversion. \a expr must be known to be \ref
 * rem_exprt.
 *
 * \param expr Source expression
 * \return Object of type \ref rem_exprt
 *
 * \ingroup gr_std_expr
*/
inline const rem_exprt &to_rem_expr(const exprt &expr)
{
  PRECONDITION(expr.id()==ID_rem);
  DATA_INVARIANT(expr.operands().size()==2, "Remainder must have two operands");
  return static_cast<const rem_exprt &>(expr);
}

/*! \copydoc to_rem_expr(const exprt &)
 * \ingroup gr_std_expr
*/
inline rem_exprt &to_rem_expr(exprt &expr)
{
  PRECONDITION(expr.id()==ID_rem);
  DATA_INVARIANT(expr.operands().size()==2, "Remainder must have two operands");
  return static_cast<rem_exprt &>(expr);
}

template<> inline bool can_cast_expr<rem_exprt>(const exprt &base)
{
  return base.id()==ID_rem;
}
inline void validate_expr(const rem_exprt &value)
{
  validate_operands(value, 2, "Remainder must have two operands");
}


/*! \brief exponentiation
 */
class power_exprt:public binary_exprt
{
 public:
  power_exprt():binary_exprt(ID_power)
  {
  }

  power_exprt(
    const exprt &_base,
    const exprt &_exp):
    binary_exprt(_base, ID_power, _exp)
  {
  }
};

/*! \brief Cast a generic exprt to a \ref power_exprt
 *
 * This is an unchecked conversion. \a expr must be known to be \ref
 * power_exprt.
 *
 * \param expr Source expression
 * \return Object of type \ref power_exprt
 *
 * \ingroup gr_std_expr
*/
inline const power_exprt &to_power_expr(const exprt &expr)
{
  PRECONDITION(expr.id()==ID_power);
  DATA_INVARIANT(expr.operands().size()==2, "Power must have two operands");
  return static_cast<const power_exprt &>(expr);
}

/*! \copydoc to_power_expr(const exprt &)
 * \ingroup gr_std_expr
*/
inline power_exprt &to_power_expr(exprt &expr)
{
  PRECONDITION(expr.id()==ID_power);
  DATA_INVARIANT(expr.operands().size()==2, "Power must have two operands");
  return static_cast<power_exprt &>(expr);
}

template<> inline bool can_cast_expr<power_exprt>(const exprt &base)
{
  return base.id()==ID_power;
}
inline void validate_expr(const power_exprt &value)
{
  validate_operands(value, 2, "Power must have two operands");
}


/*! \brief falling factorial power
 */
class factorial_power_exprt:public binary_exprt
{
 public:
  factorial_power_exprt():binary_exprt(ID_factorial_power)
  {
  }

  factorial_power_exprt(
    const exprt &_base,
    const exprt &_exp):
    binary_exprt(_base, ID_factorial_power, _exp)
  {
  }
};

/*! \brief Cast a generic exprt to a \ref factorial_power_exprt
 *
 * This is an unchecked conversion. \a expr must be known to be \ref
 * factorial_power_exprt.
 *
 * \param expr Source expression
 * \return Object of type \ref factorial_power_exprt
 *
 * \ingroup gr_std_expr
*/
inline const factorial_power_exprt &to_factorial_power_expr(const exprt &expr)
{
  PRECONDITION(expr.id()==ID_factorial_power);
  DATA_INVARIANT(
    expr.operands().size()==2,
    "Factorial power must have two operands");
  return static_cast<const factorial_power_exprt &>(expr);
}

/*! \copydoc to_factorial_power_expr(const exprt &)
 * \ingroup gr_std_expr
*/
inline factorial_power_exprt &to_factorial_expr(exprt &expr)
{
  PRECONDITION(expr.id()==ID_factorial_power);
  DATA_INVARIANT(
    expr.operands().size()==2,
    "Factorial power must have two operands");
  return static_cast<factorial_power_exprt &>(expr);
}

template<> inline bool can_cast_expr<factorial_power_exprt>(
  const exprt &base)
{
  return base.id()==ID_factorial_power;
}
inline void validate_expr(const factorial_power_exprt &value)
{
  validate_operands(value, 2, "Factorial power must have two operands");
}


/*! \brief equality
*/
class equal_exprt:public binary_relation_exprt
{
public:
  equal_exprt():binary_relation_exprt(ID_equal)
  {
  }

  equal_exprt(const exprt &_lhs, const exprt &_rhs):
    binary_relation_exprt(_lhs, ID_equal, _rhs)
  {
  }
};

/*! \brief Cast a generic exprt to an \ref equal_exprt
 *
 * This is an unchecked conversion. \a expr must be known to be \ref
 * equal_exprt.
 *
 * \param expr Source expression
 * \return Object of type \ref equal_exprt
 *
 * \ingroup gr_std_expr
*/
inline const equal_exprt &to_equal_expr(const exprt &expr)
{
  PRECONDITION(expr.id()==ID_equal);
  DATA_INVARIANT(expr.operands().size()==2, "Equality must have two operands");
  return static_cast<const equal_exprt &>(expr);
}

/*! \copydoc to_equal_expr(const exprt &)
 * \ingroup gr_std_expr
*/
inline equal_exprt &to_equal_expr(exprt &expr)
{
  PRECONDITION(expr.id()==ID_equal);
  DATA_INVARIANT(expr.operands().size()==2, "Equality must have two operands");
  return static_cast<equal_exprt &>(expr);
}

template<> inline bool can_cast_expr<equal_exprt>(const exprt &base)
{
  return base.id()==ID_equal;
}
inline void validate_expr(const equal_exprt &value)
{
  validate_operands(value, 2, "Equality must have two operands");
}


/*! \brief inequality
*/
class notequal_exprt:public binary_relation_exprt
{
public:
  notequal_exprt():binary_relation_exprt(ID_notequal)
  {
  }

  notequal_exprt(const exprt &_lhs, const exprt &_rhs):
    binary_relation_exprt(_lhs, ID_notequal, _rhs)
  {
  }
};

/*! \brief Cast a generic exprt to an \ref notequal_exprt
 *
 * This is an unchecked conversion. \a expr must be known to be \ref
 * notequal_exprt.
 *
 * \param expr Source expression
 * \return Object of type \ref notequal_exprt
 *
 * \ingroup gr_std_expr
*/
inline const notequal_exprt &to_notequal_expr(const exprt &expr)
{
  PRECONDITION(expr.id()==ID_notequal);
  DATA_INVARIANT(
    expr.operands().size()==2,
    "Inequality must have two operands");
  return static_cast<const notequal_exprt &>(expr);
}

/*! \copydoc to_notequal_expr(const exprt &)
 * \ingroup gr_std_expr
*/
inline notequal_exprt &to_notequal_expr(exprt &expr)
{
  PRECONDITION(expr.id()==ID_notequal);
  DATA_INVARIANT(
    expr.operands().size()==2,
    "Inequality must have two operands");
  return static_cast<notequal_exprt &>(expr);
}

template<> inline bool can_cast_expr<notequal_exprt>(const exprt &base)
{
  return base.id()==ID_notequal;
}
inline void validate_expr(const notequal_exprt &value)
{
  validate_operands(value, 2, "Inequality must have two operands");
}


/*! \brief array index operator
*/
class index_exprt:public binary_exprt
{
public:
  index_exprt():binary_exprt(ID_index)
  {
  }

  explicit index_exprt(const typet &_type):binary_exprt(ID_index, _type)
  {
  }

  index_exprt(const exprt &_array, const exprt &_index):
    binary_exprt(_array, ID_index, _index, _array.type().subtype())
  {
  }

  index_exprt(
    const exprt &_array,
    const exprt &_index,
    const typet &_type):
    binary_exprt(_array, ID_index, _index, _type)
  {
  }

  exprt &array()
  {
    return op0();
  }

  const exprt &array() const
  {
    return op0();
  }

  exprt &index()
  {
    return op1();
  }

  const exprt &index() const
  {
    return op1();
  }
};

/*! \brief Cast a generic exprt to an \ref index_exprt
 *
 * This is an unchecked conversion. \a expr must be known to be \ref
 * index_exprt.
 *
 * \param expr Source expression
 * \return Object of type \ref index_exprt
 *
 * \ingroup gr_std_expr
*/
inline const index_exprt &to_index_expr(const exprt &expr)
{
  PRECONDITION(expr.id()==ID_index);
  DATA_INVARIANT(
    expr.operands().size()==2,
    "Array index must have two operands");
  return static_cast<const index_exprt &>(expr);
}

/*! \copydoc to_index_expr(const exprt &)
 * \ingroup gr_std_expr
*/
inline index_exprt &to_index_expr(exprt &expr)
{
  PRECONDITION(expr.id()==ID_index);
  DATA_INVARIANT(
    expr.operands().size()==2,
    "Array index must have two operands");
  return static_cast<index_exprt &>(expr);
}

template<> inline bool can_cast_expr<index_exprt>(const exprt &base)
{
  return base.id()==ID_index;
}
inline void validate_expr(const index_exprt &value)
{
  validate_operands(value, 2, "Array index must have two operands");
}


/*! \brief array constructor from single element
*/
class array_of_exprt:public unary_exprt
{
public:
  array_of_exprt():unary_exprt(ID_array_of)
  {
  }

  explicit array_of_exprt(
    const exprt &_what, const array_typet &_type):
    unary_exprt(ID_array_of, _what, _type)
  {
  }

  exprt &what()
  {
    return op0();
  }

  const exprt &what() const
  {
    return op0();
  }
};

/*! \brief Cast a generic exprt to an \ref array_of_exprt
 *
 * This is an unchecked conversion. \a expr must be known to be \ref
 * array_of_exprt.
 *
 * \param expr Source expression
 * \return Object of type \ref array_of_exprt
 *
 * \ingroup gr_std_expr
*/
inline const array_of_exprt &to_array_of_expr(const exprt &expr)
{
  PRECONDITION(expr.id()==ID_array_of);
  DATA_INVARIANT(
    expr.operands().size()==1,
    "'Array of' must have one operand");
  return static_cast<const array_of_exprt &>(expr);
}

/*! \copydoc to_array_of_expr(const exprt &)
 * \ingroup gr_std_expr
*/
inline array_of_exprt &to_array_of_expr(exprt &expr)
{
  PRECONDITION(expr.id()==ID_array_of);
  DATA_INVARIANT(
    expr.operands().size()==1,
    "'Array of' must have one operand");
  return static_cast<array_of_exprt &>(expr);
}

template<> inline bool can_cast_expr<array_of_exprt>(const exprt &base)
{
  return base.id()==ID_array_of;
}
inline void validate_expr(const array_of_exprt &value)
{
  validate_operands(value, 1, "'Array of' must have one operand");
}


/*! \brief array constructor from list of elements
*/
class array_exprt:public exprt
{
public:
  array_exprt():exprt(ID_array)
  {
  }

  explicit array_exprt(const array_typet &_type):
    exprt(ID_array, _type)
  {
  }
};

/*! \brief Cast a generic exprt to an \ref array_exprt
 *
 * This is an unchecked conversion. \a expr must be known to be \ref
 * array_exprt.
 *
 * \param expr Source expression
 * \return Object of type \ref array_exprt
 *
 * \ingroup gr_std_expr
*/
inline const array_exprt &to_array_expr(const exprt &expr)
{
  PRECONDITION(expr.id()==ID_array);
  return static_cast<const array_exprt &>(expr);
}

/*! \copydoc to_array_expr(const exprt &)
 * \ingroup gr_std_expr
*/
inline array_exprt &to_array_expr(exprt &expr)
{
  PRECONDITION(expr.id()==ID_array);
  return static_cast<array_exprt &>(expr);
}

template<> inline bool can_cast_expr<array_exprt>(const exprt &base)
{
  return base.id()==ID_array;
}


/*! \brief vector constructor from list of elements
*/
class vector_exprt:public exprt
{
public:
  vector_exprt():exprt(ID_vector)
  {
  }

  explicit vector_exprt(const vector_typet &_type):
    exprt(ID_vector, _type)
  {
  }
};

/*! \brief Cast a generic exprt to an \ref vector_exprt
 *
 * This is an unchecked conversion. \a expr must be known to be \ref
 * vector_exprt.
 *
 * \param expr Source expression
 * \return Object of type \ref vector_exprt
 *
 * \ingroup gr_std_expr
*/
inline const vector_exprt &to_vector_expr(const exprt &expr)
{
  PRECONDITION(expr.id()==ID_vector);
  return static_cast<const vector_exprt &>(expr);
}

/*! \copydoc to_vector_expr(const exprt &)
 * \ingroup gr_std_expr
*/
inline vector_exprt &to_vector_expr(exprt &expr)
{
  PRECONDITION(expr.id()==ID_vector);
  return static_cast<vector_exprt &>(expr);
}

template<> inline bool can_cast_expr<vector_exprt>(const exprt &base)
{
  return base.id()==ID_vector;
}


/*! \brief union constructor from single element
*/
class union_exprt:public unary_exprt
{
public:
  union_exprt():unary_exprt(ID_union)
  {
  }

  explicit union_exprt(const typet &_type):
    unary_exprt(ID_union, _type)
  {
  }

  explicit union_exprt(
    const irep_idt &_component_name,
    const exprt &_value,
    const typet &_type):
    unary_exprt(ID_union, _value, _type)
  {
    set_component_name(_component_name);
  }

  irep_idt get_component_name() const
  {
    return get(ID_component_name);
  }

  void set_component_name(const irep_idt &component_name)
  {
    set(ID_component_name, component_name);
  }

  std::size_t get_component_number() const
  {
    return get_size_t(ID_component_number);
  }

  void set_component_number(std::size_t component_number)
  {
    set(ID_component_number, component_number);
  }
};

/*! \brief Cast a generic exprt to a \ref union_exprt
 *
 * This is an unchecked conversion. \a expr must be known to be \ref
 * union_exprt.
 *
 * \param expr Source expression
 * \return Object of type \ref union_exprt
 *
 * \ingroup gr_std_expr
*/
inline const union_exprt &to_union_expr(const exprt &expr)
{
  PRECONDITION(expr.id()==ID_union);
  DATA_INVARIANT(
    expr.operands().size()==1,
    "Union constructor must have one operand");
  return static_cast<const union_exprt &>(expr);
}

/*! \copydoc to_union_expr(const exprt &)
 * \ingroup gr_std_expr
*/
inline union_exprt &to_union_expr(exprt &expr)
{
  PRECONDITION(expr.id()==ID_union);
  DATA_INVARIANT(
    expr.operands().size()==1,
    "Union constructor must have one operand");
  return static_cast<union_exprt &>(expr);
}

template<> inline bool can_cast_expr<union_exprt>(const exprt &base)
{
  return base.id()==ID_union;
}
inline void validate_expr(const union_exprt &value)
{
  validate_operands(value, 1, "Union constructor must have one operand");
}


/*! \brief struct constructor from list of elements
*/
class struct_exprt:public exprt
{
public:
  struct_exprt():exprt(ID_struct)
  {
  }

  explicit struct_exprt(const typet &_type):
    exprt(ID_struct, _type)
  {
  }
};

/*! \brief Cast a generic exprt to a \ref struct_exprt
 *
 * This is an unchecked conversion. \a expr must be known to be \ref
 * struct_exprt.
 *
 * \param expr Source expression
 * \return Object of type \ref struct_exprt
 *
 * \ingroup gr_std_expr
*/
inline const struct_exprt &to_struct_expr(const exprt &expr)
{
  PRECONDITION(expr.id()==ID_struct);
  return static_cast<const struct_exprt &>(expr);
}

/*! \copydoc to_struct_expr(const exprt &)
 * \ingroup gr_std_expr
*/
inline struct_exprt &to_struct_expr(exprt &expr)
{
  PRECONDITION(expr.id()==ID_struct);
  return static_cast<struct_exprt &>(expr);
}

template<> inline bool can_cast_expr<struct_exprt>(const exprt &base)
{
  return base.id()==ID_struct;
}


/*! \brief complex constructor from a pair of numbers
*/
class complex_exprt:public binary_exprt
{
public:
  complex_exprt():binary_exprt(ID_complex)
  {
  }

  explicit complex_exprt(const complex_typet &_type):
    binary_exprt(ID_complex, _type)
  {
  }

  explicit complex_exprt(
    const exprt &_real, const exprt &_imag, const complex_typet &_type):
    binary_exprt(_real, ID_complex, _imag, _type)
  {
  }

  exprt real()
  {
    return op0();
  }

  const exprt &real() const
  {
    return op0();
  }

  exprt imag()
  {
    return op1();
  }

  const exprt &imag() const
  {
    return op1();
  }
};

/*! \brief Cast a generic exprt to a \ref complex_exprt
 *
 * This is an unchecked conversion. \a expr must be known to be \ref
 * complex_exprt.
 *
 * \param expr Source expression
 * \return Object of type \ref complex_exprt
 *
 * \ingroup gr_std_expr
*/
inline const complex_exprt &to_complex_expr(const exprt &expr)
{
  PRECONDITION(expr.id()==ID_complex);
  DATA_INVARIANT(
    expr.operands().size()==2,
    "Complex constructor must have two operands");
  return static_cast<const complex_exprt &>(expr);
}

/*! \copydoc to_complex_expr(const exprt &)
 * \ingroup gr_std_expr
*/
inline complex_exprt &to_complex_expr(exprt &expr)
{
  PRECONDITION(expr.id()==ID_complex);
  DATA_INVARIANT(
    expr.operands().size()==2,
    "Complex constructor must have two operands");
  return static_cast<complex_exprt &>(expr);
}

template<> inline bool can_cast_expr<complex_exprt>(const exprt &base)
{
  return base.id()==ID_complex;
}
inline void validate_expr(const complex_exprt &value)
{
  validate_operands(value, 2, "Complex constructor must have two operands");
}


class namespacet;

/*! \brief split an expression into a base object and a (byte) offset
*/
class object_descriptor_exprt:public binary_exprt
{
public:
  object_descriptor_exprt():binary_exprt(ID_object_descriptor)
  {
    op0().id(ID_unknown);
    op1().id(ID_unknown);
  }

  void build(const exprt &expr, const namespacet &ns);

  exprt &object()
  {
    return op0();
  }

  const exprt &object() const
  {
    return op0();
  }

  const exprt &root_object() const
  {
    const exprt *p=&object();

    while(p->id()==ID_member || p->id()==ID_index)
    {
      assert(!p->operands().empty());
      p=&p->op0();
    }

    return *p;
  }

  exprt &offset()
  {
    return op1();
  }

  const exprt &offset() const
  {
    return op1();
  }
};

/*! \brief Cast a generic exprt to an \ref object_descriptor_exprt
 *
 * This is an unchecked conversion. \a expr must be known to be \ref
 * object_descriptor_exprt.
 *
 * \param expr Source expression
 * \return Object of type \ref object_descriptor_exprt
 *
 * \ingroup gr_std_expr
*/
inline const object_descriptor_exprt &to_object_descriptor_expr(
  const exprt &expr)
{
  PRECONDITION(expr.id()==ID_object_descriptor);
  DATA_INVARIANT(
    expr.operands().size()==2,
    "Object descriptor must have two operands");
  return static_cast<const object_descriptor_exprt &>(expr);
}

/*! \copydoc to_object_descriptor_expr(const exprt &)
 * \ingroup gr_std_expr
*/
inline object_descriptor_exprt &to_object_descriptor_expr(exprt &expr)
{
  PRECONDITION(expr.id()==ID_object_descriptor);
  DATA_INVARIANT(
    expr.operands().size()==2,
    "Object descriptor must have two operands");
  return static_cast<object_descriptor_exprt &>(expr);
}

template<>
inline bool can_cast_expr<object_descriptor_exprt>(const exprt &base)
{
  return base.id()==ID_object_descriptor;
}
inline void validate_expr(const object_descriptor_exprt &value)
{
  validate_operands(value, 2, "Object descriptor must have two operands");
}


/*! \brief TO_BE_DOCUMENTED
*/
class dynamic_object_exprt:public binary_exprt
{
public:
<<<<<<< HEAD
  enum recencyt { MOST_RECENT_ALLOCATION, ANY_ALLOCATION, RECENCY_UNSET };

  dynamic_object_exprt():exprt(ID_dynamic_object)
=======
  dynamic_object_exprt():binary_exprt(ID_dynamic_object)
>>>>>>> 9e051771
  {
    op0().id(ID_unknown);
    op1().id(ID_unknown);
  }

  explicit dynamic_object_exprt(const typet &type):
    binary_exprt(ID_dynamic_object, type)
  {
    op0().id(ID_unknown);
    op1().id(ID_unknown);
  }

  explicit dynamic_object_exprt(bool recent):
    exprt(ID_dynamic_object)
  {
    operands().resize(2);
    op0().id(ID_unknown);
    op1().id(ID_unknown);
    set_recency(recent);
  }

  dynamic_object_exprt(const typet &type, bool recent):
    exprt(ID_dynamic_object, type)
  {
    operands().resize(2);
    op0().id(ID_unknown);
    op1().id(ID_unknown);
    set_recency(recent);
  }

  recencyt get_recency() const
  {
    if(get(ID_is_most_recent_allocation)==ID_most_recent_allocation)
      return MOST_RECENT_ALLOCATION;
    else if(get(ID_is_most_recent_allocation)==ID_any_allocation)
      return ANY_ALLOCATION;
    else
      return RECENCY_UNSET;
  }

  void set_recency(bool recent)
  {
    set(ID_is_most_recent_allocation,
      (recent ? ID_most_recent_allocation : ID_any_allocation));
  }

  void set_instance(unsigned int instance);

  unsigned int get_instance() const;

  exprt &valid()
  {
    return op1();
  }

  const exprt &valid() const
  {
    return op1();
  }
};

/*! \brief Cast a generic exprt to a \ref dynamic_object_exprt
 *
 * This is an unchecked conversion. \a expr must be known to be \ref
 * dynamic_object_exprt.
 *
 * \param expr Source expression
 * \return Object of type \ref dynamic_object_exprt
 *
 * \ingroup gr_std_expr
*/
inline const dynamic_object_exprt &to_dynamic_object_expr(
  const exprt &expr)
{
  PRECONDITION(expr.id()==ID_dynamic_object);
  DATA_INVARIANT(
    expr.operands().size()==2,
    "Dynamic object must have two operands");
  return static_cast<const dynamic_object_exprt &>(expr);
}

/*! \copydoc to_dynamic_object_expr(const exprt &)
 * \ingroup gr_std_expr
*/
inline dynamic_object_exprt &to_dynamic_object_expr(exprt &expr)
{
  PRECONDITION(expr.id()==ID_dynamic_object);
  DATA_INVARIANT(
    expr.operands().size()==2,
    "Dynamic object must have two operands");
  return static_cast<dynamic_object_exprt &>(expr);
}

template<> inline bool can_cast_expr<dynamic_object_exprt>(const exprt &base)
{
  return base.id()==ID_dynamic_object;
}

inline void validate_expr(const dynamic_object_exprt &value)
{
  validate_operands(value, 2, "Dynamic object must have two operands");
}


/*! \brief semantic type conversion
*/
class typecast_exprt:public unary_exprt
{
public:
  explicit typecast_exprt(const typet &_type):unary_exprt(ID_typecast, _type)
  {
  }

  typecast_exprt(const exprt &op, const typet &_type):
    unary_exprt(ID_typecast, op, _type)
  {
  }

  exprt &op()
  {
    return op0();
  }

  const exprt &op() const
  {
    return op0();
  }
};

/*! \brief Cast a generic exprt to a \ref typecast_exprt
 *
 * This is an unchecked conversion. \a expr must be known to be \ref
 * typecast_exprt.
 *
 * \param expr Source expression
 * \return Object of type \ref typecast_exprt
 *
 * \ingroup gr_std_expr
*/
inline const typecast_exprt &to_typecast_expr(const exprt &expr)
{
  PRECONDITION(expr.id()==ID_typecast);
  DATA_INVARIANT(
    expr.operands().size()==1,
    "Typecast must have one operand");
  return static_cast<const typecast_exprt &>(expr);
}

/*! \copydoc to_typecast_expr(const exprt &)
 * \ingroup gr_std_expr
*/
inline typecast_exprt &to_typecast_expr(exprt &expr)
{
  PRECONDITION(expr.id()==ID_typecast);
  DATA_INVARIANT(
    expr.operands().size()==1,
    "Typecast must have one operand");
  return static_cast<typecast_exprt &>(expr);
}

template<> inline bool can_cast_expr<typecast_exprt>(const exprt &base)
{
  return base.id()==ID_typecast;
}
inline void validate_expr(const typecast_exprt &value)
{
  validate_operands(value, 1, "Typecast must have one operand");
}


/*! \brief semantic type conversion from/to floating-point formats
*/
class floatbv_typecast_exprt:public binary_exprt
{
public:
  floatbv_typecast_exprt():binary_exprt(ID_floatbv_typecast)
  {
  }

  floatbv_typecast_exprt(
    const exprt &op,
    const exprt &rounding,
    const typet &_type):binary_exprt(op, ID_floatbv_typecast, rounding, _type)
  {
  }

  exprt &op()
  {
    return op0();
  }

  const exprt &op() const
  {
    return op0();
  }

  exprt &rounding_mode()
  {
    return op1();
  }

  const exprt &rounding_mode() const
  {
    return op1();
  }
};

/*! \brief Cast a generic exprt to a \ref floatbv_typecast_exprt
 *
 * This is an unchecked conversion. \a expr must be known to be \ref
 * floatbv_typecast_exprt.
 *
 * \param expr Source expression
 * \return Object of type \ref floatbv_typecast_exprt
 *
 * \ingroup gr_std_expr
*/
inline const floatbv_typecast_exprt &to_floatbv_typecast_expr(const exprt &expr)
{
  PRECONDITION(expr.id()==ID_floatbv_typecast);
  DATA_INVARIANT(
    expr.operands().size()==2,
    "Float typecast must have two operands");
  return static_cast<const floatbv_typecast_exprt &>(expr);
}

/*! \copydoc to_floatbv_typecast_expr(const exprt &)
 * \ingroup gr_std_expr
*/
inline floatbv_typecast_exprt &to_floatbv_typecast_expr(exprt &expr)
{
  PRECONDITION(expr.id()==ID_floatbv_typecast);
  DATA_INVARIANT(
    expr.operands().size()==2,
    "Float typecast must have two operands");
  return static_cast<floatbv_typecast_exprt &>(expr);
}

template<>
inline bool can_cast_expr<floatbv_typecast_exprt>(const exprt &base)
{
  return base.id()==ID_floatbv_typecast;
}
inline void validate_expr(const floatbv_typecast_exprt &value)
{
  validate_operands(value, 2, "Float typecast must have two operands");
}


/*! \brief boolean AND
*/
class and_exprt:public multi_ary_exprt
{
public:
  and_exprt():multi_ary_exprt(ID_and, bool_typet())
  {
  }

  and_exprt(const exprt &op0, const exprt &op1):
    multi_ary_exprt(op0, ID_and, op1, bool_typet())
  {
  }

  and_exprt(const exprt &op0, const exprt &op1, const exprt &op2):
    multi_ary_exprt(ID_and, bool_typet())
  {
    copy_to_operands(op0, op1, op2);
  }

  and_exprt(
    const exprt &op0,
    const exprt &op1,
    const exprt &op2,
    const exprt &op3):
    multi_ary_exprt(ID_and, bool_typet())
  {
    exprt::operandst &op=operands();
    op.resize(4);
    op[0]=op0;
    op[1]=op1;
    op[2]=op2;
    op[3]=op3;
  }
};

/*! 1) generates a conjunction for two or more operands
 *  2) for one operand, returns the operand
 *  3) returns true otherwise
*/

exprt conjunction(const exprt::operandst &);

/*! \brief Cast a generic exprt to a \ref and_exprt
 *
 * This is an unchecked conversion. \a expr must be known to be \ref
 * and_exprt.
 *
 * \param expr Source expression
 * \return Object of type \ref and_exprt
 *
 * \ingroup gr_std_expr
*/
inline const and_exprt &to_and_expr(const exprt &expr)
{
  PRECONDITION(expr.id()==ID_and);
  // DATA_INVARIANT(
  //   expr.operands().size()>=2,
  //   "And must have two or more operands");
  return static_cast<const and_exprt &>(expr);
}

/*! \copydoc to_and_expr(const exprt &)
 * \ingroup gr_std_expr
*/
inline and_exprt &to_and_expr(exprt &expr)
{
  PRECONDITION(expr.id()==ID_and);
  // DATA_INVARIANT(
  //   expr.operands().size()>=2,
  //   "And must have two or more operands");
  return static_cast<and_exprt &>(expr);
}

template<> inline bool can_cast_expr<and_exprt>(const exprt &base)
{
  return base.id()==ID_and;
}
// inline void validate_expr(const and_exprt &value)
// {
//   validate_operands(value, 2, "And must have two or more operands", true);
// }


/*! \brief boolean implication
*/
class implies_exprt:public binary_exprt
{
public:
  implies_exprt():binary_exprt(ID_implies, bool_typet())
  {
  }

  implies_exprt(const exprt &op0, const exprt &op1):
    binary_exprt(op0, ID_implies, op1, bool_typet())
  {
  }
};

/*! \brief Cast a generic exprt to a \ref implies_exprt
 *
 * This is an unchecked conversion. \a expr must be known to be \ref
 * implies_exprt.
 *
 * \param expr Source expression
 * \return Object of type \ref implies_exprt
 *
 * \ingroup gr_std_expr
*/
inline const implies_exprt &to_implies_expr(const exprt &expr)
{
  PRECONDITION(expr.id()==ID_implies);
  DATA_INVARIANT(expr.operands().size()==2, "Implies must have two operands");
  return static_cast<const implies_exprt &>(expr);
}

/*! \copydoc to_implies_expr(const exprt &)
 * \ingroup gr_std_expr
*/
inline implies_exprt &to_implies_expr(exprt &expr)
{
  PRECONDITION(expr.id()==ID_implies);
  DATA_INVARIANT(expr.operands().size()==2, "Implies must have two operands");
  return static_cast<implies_exprt &>(expr);
}

template<> inline bool can_cast_expr<implies_exprt>(const exprt &base)
{
  return base.id()==ID_implies;
}
inline void validate_expr(const implies_exprt &value)
{
  validate_operands(value, 2, "Implies must have two operands");
}


/*! \brief boolean OR
*/
class or_exprt:public multi_ary_exprt
{
public:
  or_exprt():multi_ary_exprt(ID_or, bool_typet())
  {
  }

  or_exprt(const exprt &op0, const exprt &op1):
    multi_ary_exprt(op0, ID_or, op1, bool_typet())
  {
  }

  or_exprt(const exprt &op0, const exprt &op1, const exprt &op2):
    multi_ary_exprt(ID_or, bool_typet())
  {
    copy_to_operands(op0, op1, op2);
  }

  or_exprt(
    const exprt &op0,
    const exprt &op1,
    const exprt &op2,
    const exprt &op3):
    multi_ary_exprt(ID_or, bool_typet())
  {
    exprt::operandst &op=operands();
    op.resize(4);
    op[0]=op0;
    op[1]=op1;
    op[2]=op2;
    op[3]=op3;
  }
};

/*! 1) generates a disjunction for two or more operands
 *  2) for one operand, returns the operand
 *  3) returns false otherwise
*/

exprt disjunction(const exprt::operandst &);

/*! \brief Cast a generic exprt to a \ref or_exprt
 *
 * This is an unchecked conversion. \a expr must be known to be \ref
 * or_exprt.
 *
 * \param expr Source expression
 * \return Object of type \ref or_exprt
 *
 * \ingroup gr_std_expr
*/
inline const or_exprt &to_or_expr(const exprt &expr)
{
  PRECONDITION(expr.id()==ID_or);
  // DATA_INVARIANT(
  //   expr.operands().size()>=2,
  //   "Or must have two or more operands");
  return static_cast<const or_exprt &>(expr);
}

/*! \copydoc to_or_expr(const exprt &)
 * \ingroup gr_std_expr
*/
inline or_exprt &to_or_expr(exprt &expr)
{
  PRECONDITION(expr.id()==ID_or);
  // DATA_INVARIANT(
  //   expr.operands().size()>=2,
  //   "Or must have two or more operands");
  return static_cast<or_exprt &>(expr);
}

template<> inline bool can_cast_expr<or_exprt>(const exprt &base)
{
  return base.id()==ID_or;
}
// inline void validate_expr(const or_exprt &value)
// {
//   validate_operands(value, 2, "Or must have two or more operands", true);
// }


/*! \brief Bit-wise negation of bit-vectors
*/
class bitnot_exprt:public unary_exprt
{
public:
  bitnot_exprt():unary_exprt(ID_bitnot)
  {
  }

  explicit bitnot_exprt(const exprt &op):
    unary_exprt(ID_bitnot, op)
  {
  }
};

/*! \brief Cast a generic exprt to a \ref bitnot_exprt
 *
 * This is an unchecked conversion. \a expr must be known to be \ref
 * bitnot_exprt.
 *
 * \param expr Source expression
 * \return Object of type \ref bitnot_exprt
 *
 * \ingroup gr_std_expr
*/
inline const bitnot_exprt &to_bitnot_expr(const exprt &expr)
{
  PRECONDITION(expr.id()==ID_bitnot);
  // DATA_INVARIANT(expr.operands().size()==1,
  //                "Bit-wise not must have one operand");
  return static_cast<const bitnot_exprt &>(expr);
}

/*! \copydoc to_bitnot_expr(const exprt &)
 * \ingroup gr_std_expr
*/
inline bitnot_exprt &to_bitnot_expr(exprt &expr)
{
  PRECONDITION(expr.id()==ID_bitnot);
  // DATA_INVARIANT(expr.operands().size()==1,
  //                "Bit-wise not must have one operand");
  return static_cast<bitnot_exprt &>(expr);
}

template<> inline bool can_cast_expr<bitnot_exprt>(const exprt &base)
{
  return base.id()==ID_bitnot;
}
// inline void validate_expr(const bitnot_exprt &value)
// {
//   validate_operands(value, 1, "Bit-wise not must have one operand");
// }


/*! \brief Bit-wise OR
*/
class bitor_exprt:public multi_ary_exprt
{
public:
  bitor_exprt():multi_ary_exprt(ID_bitor)
  {
  }

  bitor_exprt(const exprt &_op0, const exprt &_op1):
    multi_ary_exprt(ID_bitor, _op0.type())
  {
    copy_to_operands(_op0, _op1);
  }
};

/*! \brief Cast a generic exprt to a \ref bitor_exprt
 *
 * This is an unchecked conversion. \a expr must be known to be \ref
 * bitor_exprt.
 *
 * \param expr Source expression
 * \return Object of type \ref bitor_exprt
 *
 * \ingroup gr_std_expr
*/
inline const bitor_exprt &to_bitor_expr(const exprt &expr)
{
  PRECONDITION(expr.id()==ID_bitor);
  // DATA_INVARIANT(
  //   expr.operands().size()>=2,
  //   "Bit-wise or must have two or more operands");
  return static_cast<const bitor_exprt &>(expr);
}

/*! \copydoc to_bitor_expr(const exprt &)
 * \ingroup gr_std_expr
*/
inline bitor_exprt &to_bitor_expr(exprt &expr)
{
  PRECONDITION(expr.id()==ID_bitor);
  // DATA_INVARIANT(
  //   expr.operands().size()>=2,
  //   "Bit-wise or must have two or more operands");
  return static_cast<bitor_exprt &>(expr);
}

template<> inline bool can_cast_expr<bitor_exprt>(const exprt &base)
{
  return base.id()==ID_bitor;
}
// inline void validate_expr(const bitor_exprt &value)
// {
//   validate_operands(
//     value,
//     2,
//     "Bit-wise or must have two or more operands",
//     true);
// }


/*! \brief Bit-wise XOR
*/
class bitxor_exprt:public multi_ary_exprt
{
public:
  bitxor_exprt():multi_ary_exprt(ID_bitxor)
  {
  }

  bitxor_exprt(const exprt &_op0, const exprt &_op1):
    multi_ary_exprt(_op0, ID_bitxor, _op1, _op0.type())
  {
  }
};

/*! \brief Cast a generic exprt to a \ref bitxor_exprt
 *
 * This is an unchecked conversion. \a expr must be known to be \ref
 * bitxor_exprt.
 *
 * \param expr Source expression
 * \return Object of type \ref bitxor_exprt
 *
 * \ingroup gr_std_expr
*/
inline const bitxor_exprt &to_bitxor_expr(const exprt &expr)
{
  PRECONDITION(expr.id()==ID_bitxor);
  // DATA_INVARIANT(
  //   expr.operands().size()>=2,
  //   "Bit-wise xor must have two or more operands");
  return static_cast<const bitxor_exprt &>(expr);
}

/*! \copydoc to_bitxor_expr(const exprt &)
 * \ingroup gr_std_expr
*/
inline bitxor_exprt &to_bitxor_expr(exprt &expr)
{
  PRECONDITION(expr.id()==ID_bitxor);
  // DATA_INVARIANT(
  //   expr.operands().size()>=2,
  //   "Bit-wise xor must have two or more operands");
  return static_cast<bitxor_exprt &>(expr);
}

template<> inline bool can_cast_expr<bitxor_exprt>(const exprt &base)
{
  return base.id()==ID_bitxor;
}
// inline void validate_expr(const bitxor_exprt &value)
// {
//   validate_operands(
//     value,
//     2,
//     "Bit-wise xor must have two or more operands",
//     true);
// }


/*! \brief Bit-wise AND
*/
class bitand_exprt:public multi_ary_exprt
{
public:
  bitand_exprt():multi_ary_exprt(ID_bitand)
  {
  }

  bitand_exprt(const exprt &_op0, const exprt &_op1):
    multi_ary_exprt(ID_bitand, _op0.type())
  {
    copy_to_operands(_op0, _op1);
  }
};

/*! \brief Cast a generic exprt to a \ref bitand_exprt
 *
 * This is an unchecked conversion. \a expr must be known to be \ref
 * bitand_exprt.
 *
 * \param expr Source expression
 * \return Object of type \ref bitand_exprt
 *
 * \ingroup gr_std_expr
*/
inline const bitand_exprt &to_bitand_expr(const exprt &expr)
{
  PRECONDITION(expr.id()==ID_bitand);
  // DATA_INVARIANT(
  //   expr.operands().size()>=2,
  //   "Bit-wise and must have two or more operands");
  return static_cast<const bitand_exprt &>(expr);
}

/*! \copydoc to_bitand_expr(const exprt &)
 * \ingroup gr_std_expr
*/
inline bitand_exprt &to_bitand_expr(exprt &expr)
{
  PRECONDITION(expr.id()==ID_bitand);
  // DATA_INVARIANT(
  //   expr.operands().size()>=2,
  //   "Bit-wise and must have two or more operands");
  return static_cast<bitand_exprt &>(expr);
}

template<> inline bool can_cast_expr<bitand_exprt>(const exprt &base)
{
  return base.id()==ID_bitand;
}
// inline void validate_expr(const bitand_exprt &value)
// {
//   validate_operands(
//     value,
//     2,
//     "Bit-wise and must have two or more operands",
//     true);
// }


/*! \brief A base class for shift operators
*/
class shift_exprt:public binary_exprt
{
public:
  explicit shift_exprt(const irep_idt &_id):binary_exprt(_id)
  {
  }

  shift_exprt(const irep_idt &_id, const typet &_type):
    binary_exprt(_id, _type)
  {
  }

  shift_exprt(const exprt &_src, const irep_idt &_id, const exprt &_distance):
    binary_exprt(_src, _id, _distance)
  {
  }

  shift_exprt(
    const exprt &_src,
    const irep_idt &_id,
    const std::size_t _distance);

  exprt &op()
  {
    return op0();
  }

  const exprt &op() const
  {
    return op0();
  }

  exprt &distance()
  {
    return op1();
  }

  const exprt &distance() const
  {
    return op1();
  }
};

/*! \brief Cast a generic exprt to a \ref shift_exprt
 *
 * This is an unchecked conversion. \a expr must be known to be \ref
 * shift_exprt.
 *
 * \param expr Source expression
 * \return Object of type \ref shift_exprt
 *
 * \ingroup gr_std_expr
*/
inline const shift_exprt &to_shift_expr(const exprt &expr)
{
  DATA_INVARIANT(
    expr.operands().size()==2,
    "Shifts must have two operands");
  return static_cast<const shift_exprt &>(expr);
}

/*! \copydoc to_shift_expr(const exprt &)
 * \ingroup gr_std_expr
*/
inline shift_exprt &to_shift_expr(exprt &expr)
{
  DATA_INVARIANT(
    expr.operands().size()==2,
    "Shifts must have two operands");
  return static_cast<shift_exprt &>(expr);
}

// The to_*_expr function for this type doesn't do any checks before casting,
// therefore the implementation is essentially a static_cast.
// Enabling expr_dynamic_cast would hide this; instead use static_cast directly.
// inline void validate_expr(const shift_exprt &value)
// {
//   validate_operands(value, 2, "Shifts must have two operands");
// }


/*! \brief Left shift
*/
class shl_exprt:public shift_exprt
{
public:
  shl_exprt():shift_exprt(ID_shl)
  {
  }

  shl_exprt(const exprt &_src, const exprt &_distance):
    shift_exprt(_src, ID_shl, _distance)
  {
  }

  shl_exprt(const exprt &_src, const std::size_t _distance):
    shift_exprt(_src, ID_shl, _distance)
  {
  }
};

/*! \brief Arithmetic right shift
*/
class ashr_exprt:public shift_exprt
{
public:
  ashr_exprt():shift_exprt(ID_ashr)
  {
  }

  ashr_exprt(const exprt &_src, const exprt &_distance):
    shift_exprt(_src, ID_ashr, _distance)
  {
  }

  ashr_exprt(const exprt &_src, const std::size_t _distance):
    shift_exprt(_src, ID_ashr, _distance)
  {
  }
};

/*! \brief Logical right shift
*/
class lshr_exprt:public shift_exprt
{
public:
  lshr_exprt():shift_exprt(ID_lshr)
  {
  }

  lshr_exprt(const exprt &_src, const exprt &_distance):
    shift_exprt(_src, ID_lshr, _distance)
  {
  }

  lshr_exprt(const exprt &_src, const std::size_t _distance):
    shift_exprt(_src, ID_lshr, _distance)
  {
  }
};

/*! \brief Bit-vector replication
*/
class replication_exprt:public binary_exprt
{
public:
  replication_exprt():binary_exprt(ID_replication)
  {
  }

  explicit replication_exprt(const typet &_type):
    binary_exprt(ID_replication, _type)
  {
  }

  replication_exprt(const exprt &_times, const exprt &_src):
    binary_exprt(_times, ID_replication, _src)
  {
  }

  replication_exprt(const unsigned _times, const exprt &_src);

  exprt &times()
  {
    return op0();
  }

  const exprt &times() const
  {
    return op0();
  }

  exprt &op()
  {
    return op1();
  }

  const exprt &op() const
  {
    return op1();
  }
};

/*! \brief Cast a generic exprt to a \ref replication_exprt
 *
 * This is an unchecked conversion. \a expr must be known to be \ref
 * replication_exprt.
 *
 * \param expr Source expression
 * \return Object of type \ref replication_exprt
 *
 * \ingroup gr_std_expr
*/
inline const replication_exprt &to_replication_expr(const exprt &expr)
{
  PRECONDITION(expr.id()==ID_replication);
  DATA_INVARIANT(
    expr.operands().size()==2,
    "Bit-wise replication must have two operands");
  return static_cast<const replication_exprt &>(expr);
}

/*! \copydoc to_replication_expr(const exprt &)
 * \ingroup gr_std_expr
*/
inline replication_exprt &to_replication_expr(exprt &expr)
{
  PRECONDITION(expr.id()==ID_replication);
  DATA_INVARIANT(
    expr.operands().size()==2,
    "Bit-wise replication must have two operands");
  return static_cast<replication_exprt &>(expr);
}

template<> inline bool can_cast_expr<replication_exprt>(const exprt &base)
{
  return base.id()==ID_replication;
}
inline void validate_expr(const replication_exprt &value)
{
  validate_operands(value, 2, "Bit-wise replication must have two operands");
}


/*! \brief Extracts a single bit of a bit-vector operand
*/
class extractbit_exprt:public binary_predicate_exprt
{
public:
  extractbit_exprt():binary_predicate_exprt(ID_extractbit)
  {
  }

  extractbit_exprt(
    const exprt &_src,
    const exprt &_index):binary_predicate_exprt(_src, ID_extractbit, _index)
  {
  }

  extractbit_exprt(
    const exprt &_src,
    const std::size_t _index);

  exprt &src()
  {
    return op0();
  }

  exprt &index()
  {
    return op1();
  }

  const exprt &src() const
  {
    return op0();
  }

  const exprt &index() const
  {
    return op1();
  }
};

/*! \brief Cast a generic exprt to an \ref extractbit_exprt
 *
 * This is an unchecked conversion. \a expr must be known to be \ref
 * extractbit_exprt.
 *
 * \param expr Source expression
 * \return Object of type \ref extractbit_exprt
 *
 * \ingroup gr_std_expr
*/
inline const extractbit_exprt &to_extractbit_expr(const exprt &expr)
{
  PRECONDITION(expr.id()==ID_extractbit);
  DATA_INVARIANT(
    expr.operands().size()==2,
    "Extract bit must have two operands");
  return static_cast<const extractbit_exprt &>(expr);
}

/*! \copydoc to_extractbit_expr(const exprt &)
 * \ingroup gr_std_expr
*/
inline extractbit_exprt &to_extractbit_expr(exprt &expr)
{
  PRECONDITION(expr.id()==ID_extractbit);
  DATA_INVARIANT(
    expr.operands().size()==2,
    "Extract bit must have two operands");
  return static_cast<extractbit_exprt &>(expr);
}

template<> inline bool can_cast_expr<extractbit_exprt>(const exprt &base)
{
  return base.id()==ID_extractbit;
}
inline void validate_expr(const extractbit_exprt &value)
{
  validate_operands(value, 2, "Extract bit must have two operands");
}


/*! \brief Extracts a sub-range of a bit-vector operand
*/
class extractbits_exprt:public exprt
{
public:
  extractbits_exprt():exprt(ID_extractbits)
  {
    operands().resize(3);
  }

  // the ordering upper-lower matches the SMT-LIB
  extractbits_exprt(
    const exprt &_src,
    const exprt &_upper,
    const exprt &_lower,
    const typet &_type):exprt(ID_extractbits, _type)
  {
    copy_to_operands(_src, _upper, _lower);
  }

  extractbits_exprt(
    const exprt &_src,
    const std::size_t _upper,
    const std::size_t _lower,
    const typet &_type);

  exprt &src()
  {
    return op0();
  }

  exprt &upper()
  {
    return op1();
  }

  exprt &lower()
  {
    return op2();
  }

  const exprt &src() const
  {
    return op0();
  }

  const exprt &upper() const
  {
    return op1();
  }

  const exprt &lower() const
  {
    return op2();
  }
};

/*! \brief Cast a generic exprt to an \ref extractbits_exprt
 *
 * This is an unchecked conversion. \a expr must be known to be \ref
 * extractbits_exprt.
 *
 * \param expr Source expression
 * \return Object of type \ref extractbits_exprt
 *
 * \ingroup gr_std_expr
*/
inline const extractbits_exprt &to_extractbits_expr(const exprt &expr)
{
  PRECONDITION(expr.id()==ID_extractbits);
  DATA_INVARIANT(
    expr.operands().size()==3,
    "Extract bits must have three operands");
  return static_cast<const extractbits_exprt &>(expr);
}

/*! \copydoc to_extractbits_expr(const exprt &)
 * \ingroup gr_std_expr
*/
inline extractbits_exprt &to_extractbits_expr(exprt &expr)
{
  PRECONDITION(expr.id()==ID_extractbits);
  DATA_INVARIANT(
    expr.operands().size()==3,
    "Extract bits must have three operands");
  return static_cast<extractbits_exprt &>(expr);
}

template<> inline bool can_cast_expr<extractbits_exprt>(const exprt &base)
{
  return base.id()==ID_extractbits;
}
inline void validate_expr(const extractbits_exprt &value)
{
  validate_operands(value, 3, "Extract bits must have three operands");
}


/*! \brief Operator to return the address of an object
*/
class address_of_exprt:public unary_exprt
{
public:
  explicit address_of_exprt(const exprt &op);

  address_of_exprt(const exprt &op, const pointer_typet &_type):
    unary_exprt(ID_address_of, op, _type)
  {
  }

  exprt &object()
  {
    return op0();
  }

  const exprt &object() const
  {
    return op0();
  }
};

/*! \brief Cast a generic exprt to an \ref address_of_exprt
 *
 * This is an unchecked conversion. \a expr must be known to be \ref
 * address_of_exprt.
 *
 * \param expr Source expression
 * \return Object of type \ref address_of_exprt
 *
 * \ingroup gr_std_expr
*/
inline const address_of_exprt &to_address_of_expr(const exprt &expr)
{
  PRECONDITION(expr.id()==ID_address_of);
  DATA_INVARIANT(expr.operands().size()==1, "Address of must have one operand");
  return static_cast<const address_of_exprt &>(expr);
}

/*! \copydoc to_address_of_expr(const exprt &)
 * \ingroup gr_std_expr
*/
inline address_of_exprt &to_address_of_expr(exprt &expr)
{
  PRECONDITION(expr.id()==ID_address_of);
  DATA_INVARIANT(expr.operands().size()==1, "Address of must have one operand");
  return static_cast<address_of_exprt &>(expr);
}

template<> inline bool can_cast_expr<address_of_exprt>(const exprt &base)
{
  return base.id()==ID_address_of;
}
inline void validate_expr(const address_of_exprt &value)
{
  validate_operands(value, 1, "Address of must have one operand");
}


/*! \brief Boolean negation
*/
class not_exprt:public unary_exprt
{
public:
  explicit not_exprt(const exprt &op):
    unary_exprt(ID_not, op) // type from op.type()
  {
    PRECONDITION(op.type().id()==ID_bool);
  }

  not_exprt():unary_exprt(ID_not, bool_typet())
  {
  }

  exprt &op()
  {
    return op0();
  }

  const exprt &op() const
  {
    return op0();
  }
};

/*! \brief Cast a generic exprt to an \ref not_exprt
 *
 * This is an unchecked conversion. \a expr must be known to be \ref
 * not_exprt.
 *
 * \param expr Source expression
 * \return Object of type \ref not_exprt
 *
 * \ingroup gr_std_expr
*/
inline const not_exprt &to_not_expr(const exprt &expr)
{
  PRECONDITION(expr.id()==ID_not);
  DATA_INVARIANT(expr.operands().size()==1, "Not must have one operand");
  return static_cast<const not_exprt &>(expr);
}

/*! \copydoc to_not_expr(const exprt &)
 * \ingroup gr_std_expr
*/
inline not_exprt &to_not_expr(exprt &expr)
{
  PRECONDITION(expr.id()==ID_not);
  DATA_INVARIANT(expr.operands().size()==1, "Not must have one operand");
  return static_cast<not_exprt &>(expr);
}

template<> inline bool can_cast_expr<not_exprt>(const exprt &base)
{
  return base.id()==ID_not;
}

inline void validate_expr(const not_exprt &value)
{
  validate_operands(value, 1, "Not must have one operand");
}


/*! \brief Operator to dereference a pointer
*/
class dereference_exprt:public unary_exprt
{
public:
  dereference_exprt():unary_exprt(ID_dereference)
  {
  }

  explicit dereference_exprt(const typet &type):
    unary_exprt(ID_dereference, type)
  {
  }

  explicit dereference_exprt(const exprt &op):
    unary_exprt(ID_dereference, op, op.type().subtype())
  {
    PRECONDITION(op.type().id()==ID_pointer);
  }

  dereference_exprt(const exprt &op, const typet &type):
    unary_exprt(ID_dereference, op, type)
  {
  }

  exprt &pointer()
  {
    return op0();
  }

  const exprt &pointer() const
  {
    return op0();
  }
};

/*! \brief Cast a generic exprt to a \ref dereference_exprt
 *
 * This is an unchecked conversion. \a expr must be known to be \ref
 * dereference_exprt.
 *
 * \param expr Source expression
 * \return Object of type \ref dereference_exprt
 *
 * \ingroup gr_std_expr
*/
inline const dereference_exprt &to_dereference_expr(const exprt &expr)
{
  PRECONDITION(expr.id()==ID_dereference);
  DATA_INVARIANT(
    expr.operands().size()==1,
    "Dereference must have one operand");
  return static_cast<const dereference_exprt &>(expr);
}

/*! \copydoc to_dereference_expr(const exprt &)
 * \ingroup gr_std_expr
*/
inline dereference_exprt &to_dereference_expr(exprt &expr)
{
  PRECONDITION(expr.id()==ID_dereference);
  DATA_INVARIANT(
    expr.operands().size()==1,
    "Dereference must have one operand");
  return static_cast<dereference_exprt &>(expr);
}

template<> inline bool can_cast_expr<dereference_exprt>(const exprt &base)
{
  return base.id()==ID_dereference;
}
inline void validate_expr(const dereference_exprt &value)
{
  validate_operands(value, 1, "Dereference must have one operand");
}


/*! \brief The trinary if-then-else operator
*/
class if_exprt:public exprt
{
public:
  if_exprt(const exprt &cond, const exprt &t, const exprt &f):
    exprt(ID_if, t.type())
  {
    copy_to_operands(cond, t, f);
  }

  if_exprt(
    const exprt &cond,
    const exprt &t,
    const exprt &f,
    const typet &type):
    exprt(ID_if, type)
  {
    copy_to_operands(cond, t, f);
  }

  if_exprt():exprt(ID_if)
  {
    operands().resize(3);
  }

  exprt &cond()
  {
    return op0();
  }

  const exprt &cond() const
  {
    return op0();
  }

  exprt &true_case()
  {
    return op1();
  }

  const exprt &true_case() const
  {
    return op1();
  }

  exprt &false_case()
  {
    return op2();
  }

  const exprt &false_case() const
  {
    return op2();
  }
};

/*! \brief Cast a generic exprt to an \ref if_exprt
 *
 * This is an unchecked conversion. \a expr must be known to be \ref
 * if_exprt.
 *
 * \param expr Source expression
 * \return Object of type \ref if_exprt
 *
 * \ingroup gr_std_expr
*/
inline const if_exprt &to_if_expr(const exprt &expr)
{
  PRECONDITION(expr.id()==ID_if);
  DATA_INVARIANT(
    expr.operands().size()==3,
    "If-then-else must have three operands");
  return static_cast<const if_exprt &>(expr);
}

/*! \copydoc to_if_expr(const exprt &)
 * \ingroup gr_std_expr
*/
inline if_exprt &to_if_expr(exprt &expr)
{
  PRECONDITION(expr.id()==ID_if);
  DATA_INVARIANT(
    expr.operands().size()==3,
    "If-then-else must have three operands");
  return static_cast<if_exprt &>(expr);
}

template<> inline bool can_cast_expr<if_exprt>(const exprt &base)
{
  return base.id()==ID_if;
}
inline void validate_expr(const if_exprt &value)
{
  validate_operands(value, 3, "If-then-else must have three operands");
}


/*! \brief Operator to update elements in structs and arrays
    \remark This expression will eventually be replaced by separate
            array and struct update operators.
*/
class with_exprt:public exprt
{
public:
  with_exprt(
    const exprt &_old,
    const exprt &_where,
    const exprt &_new_value):
    exprt(ID_with, _old.type())
  {
    copy_to_operands(_old, _where, _new_value);
  }

  with_exprt():exprt(ID_with)
  {
    operands().resize(3);
  }

  exprt &old()
  {
    return op0();
  }

  const exprt &old() const
  {
    return op0();
  }

  exprt &where()
  {
    return op1();
  }

  const exprt &where() const
  {
    return op1();
  }

  exprt &new_value()
  {
    return op2();
  }

  const exprt &new_value() const
  {
    return op2();
  }
};

/*! \brief Cast a generic exprt to a \ref with_exprt
 *
 * This is an unchecked conversion. \a expr must be known to be \ref
 * with_exprt.
 *
 * \param expr Source expression
 * \return Object of type \ref with_exprt
 *
 * \ingroup gr_std_expr
*/
inline const with_exprt &to_with_expr(const exprt &expr)
{
  PRECONDITION(expr.id()==ID_with);
  DATA_INVARIANT(
    expr.operands().size()==3,
    "Array/structure update must have three operands");
  return static_cast<const with_exprt &>(expr);
}

/*! \copydoc to_with_expr(const exprt &)
 * \ingroup gr_std_expr
*/
inline with_exprt &to_with_expr(exprt &expr)
{
  PRECONDITION(expr.id()==ID_with);
  DATA_INVARIANT(
    expr.operands().size()==3,
    "Array/structure update must have three operands");
  return static_cast<with_exprt &>(expr);
}

template<> inline bool can_cast_expr<with_exprt>(const exprt &base)
{
  return base.id()==ID_with;
}
inline void validate_expr(const with_exprt &value)
{
  validate_operands(
    value,
    3,
    "Array/structure update must have three operands");
}


class index_designatort:public exprt
{
public:
  explicit index_designatort(const exprt &_index):
    exprt(ID_index_designator)
  {
    copy_to_operands(_index);
  }

  const exprt &index() const
  {
    return op0();
  }

  exprt &index()
  {
    return op0();
  }
};

/*! \brief Cast a generic exprt to an \ref index_designatort
 *
 * This is an unchecked conversion. \a expr must be known to be \ref
 * index_designatort.
 *
 * \param expr Source expression
 * \return Object of type \ref index_designatort
 *
 * \ingroup gr_std_expr
*/
inline const index_designatort &to_index_designator(const exprt &expr)
{
  PRECONDITION(expr.id()==ID_index_designator);
  DATA_INVARIANT(
    expr.operands().size()==1,
    "Index designator must have one operand");
  return static_cast<const index_designatort &>(expr);
}

/*! \copydoc to_index_designator(const exprt &)
 * \ingroup gr_std_expr
*/
inline index_designatort &to_index_designator(exprt &expr)
{
  PRECONDITION(expr.id()==ID_index_designator);
  DATA_INVARIANT(
    expr.operands().size()==1,
    "Index designator must have one operand");
  return static_cast<index_designatort &>(expr);
}

template<> inline bool can_cast_expr<index_designatort>(const exprt &base)
{
  return base.id()==ID_index_designator;
}
inline void validate_expr(const index_designatort &value)
{
  validate_operands(value, 1, "Index designator must have one operand");
}


class member_designatort:public exprt
{
public:
  explicit member_designatort(const irep_idt &_component_name):
    exprt(ID_member_designator)
  {
    set(ID_component_name, _component_name);
  }

  irep_idt get_component_name() const
  {
    return get(ID_component_name);
  }
};

/*! \brief Cast a generic exprt to an \ref member_designatort
 *
 * This is an unchecked conversion. \a expr must be known to be \ref
 * member_designatort.
 *
 * \param expr Source expression
 * \return Object of type \ref member_designatort
 *
 * \ingroup gr_std_expr
*/
inline const member_designatort &to_member_designator(const exprt &expr)
{
  PRECONDITION(expr.id()==ID_member_designator);
  DATA_INVARIANT(
    !expr.has_operands(),
    "Member designator must not have operands");
  return static_cast<const member_designatort &>(expr);
}

/*! \copydoc to_member_designator(const exprt &)
 * \ingroup gr_std_expr
*/
inline member_designatort &to_member_designator(exprt &expr)
{
  PRECONDITION(expr.id()==ID_member_designator);
  DATA_INVARIANT(
    !expr.has_operands(),
    "Member designator must not have operands");
  return static_cast<member_designatort &>(expr);
}

template<> inline bool can_cast_expr<member_designatort>(const exprt &base)
{
  return base.id()==ID_member_designator;
}
inline void validate_expr(const member_designatort &value)
{
  validate_operands(value, 0, "Member designator must not have operands");
}


/*! \brief Operator to update elements in structs and arrays
*/
class update_exprt:public exprt
{
public:
  update_exprt(
    const exprt &_old,
    const exprt &_designator,
    const exprt &_new_value):
    exprt(ID_update, _old.type())
  {
    copy_to_operands(_old, _designator, _new_value);
  }

  explicit update_exprt(const typet &_type):
    exprt(ID_update, _type)
  {
    operands().resize(3);
  }

  update_exprt():exprt(ID_update)
  {
    operands().resize(3);
    op1().id(ID_designator);
  }

  exprt &old()
  {
    return op0();
  }

  const exprt &old() const
  {
    return op0();
  }

  // the designator operands are either
  // 1) member_designator or
  // 2) index_designator
  // as defined above
  exprt::operandst &designator()
  {
    return op1().operands();
  }

  const exprt::operandst &designator() const
  {
    return op1().operands();
  }

  exprt &new_value()
  {
    return op2();
  }

  const exprt &new_value() const
  {
    return op2();
  }
};

/*! \brief Cast a generic exprt to an \ref update_exprt
 *
 * This is an unchecked conversion. \a expr must be known to be \ref
 * update_exprt.
 *
 * \param expr Source expression
 * \return Object of type \ref update_exprt
 *
 * \ingroup gr_std_expr
*/
inline const update_exprt &to_update_expr(const exprt &expr)
{
  PRECONDITION(expr.id()==ID_update);
  DATA_INVARIANT(
    expr.operands().size()==3,
    "Array/structure update must have three operands");
  return static_cast<const update_exprt &>(expr);
}

/*! \copydoc to_update_expr(const exprt &)
 * \ingroup gr_std_expr
*/
inline update_exprt &to_update_expr(exprt &expr)
{
  PRECONDITION(expr.id()==ID_update);
  DATA_INVARIANT(
    expr.operands().size()==3,
    "Array/structure update must have three operands");
  return static_cast<update_exprt &>(expr);
}

template<> inline bool can_cast_expr<update_exprt>(const exprt &base)
{
  return base.id()==ID_update;
}
inline void validate_expr(const update_exprt &value)
{
  validate_operands(
    value,
    3,
    "Array/structure update must have three operands");
}


#if 0
/*! \brief update of one element of an array
*/
class array_update_exprt:public exprt
{
public:
  array_update_exprt(
    const exprt &_array,
    const exprt &_index,
    const exprt &_new_value):
    exprt(ID_array_update, _array.type())
  {
    copy_to_operands(_array, _index, _new_value);
  }

  array_update_exprt():exprt(ID_array_update)
  {
    operands().resize(3);
  }

  exprt &array()
  {
    return op0();
  }

  const exprt &array() const
  {
    return op0();
  }

  exprt &index()
  {
    return op1();
  }

  const exprt &index() const
  {
    return op1();
  }

  exprt &new_value()
  {
    return op2();
  }

  const exprt &new_value() const
  {
    return op2();
  }
};

/*! \brief Cast a generic exprt to an \ref array_update_exprt
 *
 * This is an unchecked conversion. \a expr must be known to be \ref
 * array_update_exprt.
 *
 * \param expr Source expression
 * \return Object of type \ref array_update_exprt
 *
 * \ingroup gr_std_expr
*/
inline const array_update_exprt &to_array_update_expr(const exprt &expr)
{
  PRECONDITION(expr.id()==ID_array_update);
  DATA_INVARIANT(
    expr.operands().size()==3,
    "Array update must have three operands");
  return static_cast<const array_update_exprt &>(expr);
}

/*! \copydoc to_array_update_expr(const exprt &)
 * \ingroup gr_std_expr
*/
inline array_update_exprt &to_array_update_expr(exprt &expr)
{
  PRECONDITION(expr.id()==ID_array_update);
  DATA_INVARIANT(
    expr.operands().size()==3,
    "Array update must have three operands");
  return static_cast<array_update_exprt &>(expr);
}

template<> inline bool can_cast_expr<array_update_exprt>(const exprt &base)
{
  return base.id()==ID_array_update;
}
inline void validate_expr(const array_update_exprt &value)
{
  validate_operands(value, 3, "Array update must have three operands");
}

#endif


/*! \brief Extract member of struct or union
*/
class member_exprt:public unary_exprt
{
public:
  // deprecated, and will go away -- use either of the two below
  explicit member_exprt(const typet &_type):unary_exprt(ID_member, _type)
  {
  }

  member_exprt(
    const exprt &op,
    const irep_idt &component_name,
    const typet &_type):
    unary_exprt(ID_member, op, _type)
  {
    set_component_name(component_name);
  }

  member_exprt(
    const exprt &op,
    const struct_typet::componentt &c):
    unary_exprt(ID_member, op, c.type())
  {
    set_component_name(c.get_name());
  }

  member_exprt():unary_exprt(ID_member)
  {
  }

  irep_idt get_component_name() const
  {
    return get(ID_component_name);
  }

  void set_component_name(const irep_idt &component_name)
  {
    set(ID_component_name, component_name);
  }

  std::size_t get_component_number() const
  {
    return get_size_t(ID_component_number);
  }

  // will go away, use compound()
  const exprt &struct_op() const
  {
    return op0();
  }

  // will go away, use compound()
  exprt &struct_op()
  {
    return op0();
  }

  const exprt &compound() const
  {
    return op0();
  }

  exprt &compound()
  {
    return op0();
  }

  // Retrieves the object(symbol) this member corresponds to
  inline const symbol_exprt &symbol() const
  {
    const exprt &op=op0();
    if(op.id()==ID_member)
    {
      return static_cast<const member_exprt &>(op).symbol();
    }

    return to_symbol_expr(op);
  }
};

/*! \brief Cast a generic exprt to a \ref member_exprt
 *
 * This is an unchecked conversion. \a expr must be known to be \ref
 * member_exprt.
 *
 * \param expr Source expression
 * \return Object of type \ref member_exprt
 *
 * \ingroup gr_std_expr
*/
inline const member_exprt &to_member_expr(const exprt &expr)
{
  PRECONDITION(expr.id()==ID_member);
  DATA_INVARIANT(
    expr.operands().size()==1,
    "Extract member must have one operand");
  return static_cast<const member_exprt &>(expr);
}

/*! \copydoc to_member_expr(const exprt &)
 * \ingroup gr_std_expr
*/
inline member_exprt &to_member_expr(exprt &expr)
{
  PRECONDITION(expr.id()==ID_member);
  DATA_INVARIANT(
    expr.operands().size()==1,
    "Extract member must have one operand");
  return static_cast<member_exprt &>(expr);
}

template<> inline bool can_cast_expr<member_exprt>(const exprt &base)
{
  return base.id()==ID_member;
}
inline void validate_expr(const member_exprt &value)
{
  validate_operands(value, 1, "Extract member must have one operand");
}


/*! \brief Evaluates to true if the operand is NaN
*/
class isnan_exprt:public unary_predicate_exprt
{
public:
  explicit isnan_exprt(const exprt &op):
    unary_predicate_exprt(ID_isnan, op)
  {
  }

  isnan_exprt():unary_predicate_exprt(ID_isnan)
  {
  }
};

/*! \brief Cast a generic exprt to a \ref isnan_exprt
 *
 * This is an unchecked conversion. \a expr must be known to be \ref
 * isnan_exprt.
 *
 * \param expr Source expression
 * \return Object of type \ref isnan_exprt
 *
 * \ingroup gr_std_expr
*/
inline const isnan_exprt &to_isnan_expr(const exprt &expr)
{
  PRECONDITION(expr.id()==ID_isnan);
  DATA_INVARIANT(expr.operands().size()==1, "Is NaN must have one operand");
  return static_cast<const isnan_exprt &>(expr);
}

/*! \copydoc to_isnan_expr(const exprt &)
 * \ingroup gr_std_expr
*/
inline isnan_exprt &to_isnan_expr(exprt &expr)
{
  PRECONDITION(expr.id()==ID_isnan);
  DATA_INVARIANT(expr.operands().size()==1, "Is NaN must have one operand");
  return static_cast<isnan_exprt &>(expr);
}

template<> inline bool can_cast_expr<isnan_exprt>(const exprt &base)
{
  return base.id()==ID_isnan;
}
inline void validate_expr(const isnan_exprt &value)
{
  validate_operands(value, 1, "Is NaN must have one operand");
}


/*! \brief Evaluates to true if the operand is infinite
*/
class isinf_exprt:public unary_predicate_exprt
{
public:
  explicit isinf_exprt(const exprt &op):
    unary_predicate_exprt(ID_isinf, op)
  {
  }

  isinf_exprt():unary_predicate_exprt(ID_isinf)
  {
  }
};

/*! \brief Cast a generic exprt to a \ref isinf_exprt
 *
 * This is an unchecked conversion. \a expr must be known to be \ref
 * isinf_exprt.
 *
 * \param expr Source expression
 * \return Object of type \ref isinf_exprt
 *
 * \ingroup gr_std_expr
*/
inline const isinf_exprt &to_isinf_expr(const exprt &expr)
{
  PRECONDITION(expr.id()==ID_isinf);
  DATA_INVARIANT(
    expr.operands().size()==1,
    "Is infinite must have one operand");
  return static_cast<const isinf_exprt &>(expr);
}

/*! \copydoc to_isinf_expr(const exprt &)
 * \ingroup gr_std_expr
*/
inline isinf_exprt &to_isinf_expr(exprt &expr)
{
  PRECONDITION(expr.id()==ID_isinf);
  DATA_INVARIANT(
    expr.operands().size()==1,
    "Is infinite must have one operand");
  return static_cast<isinf_exprt &>(expr);
}

template<> inline bool can_cast_expr<isinf_exprt>(const exprt &base)
{
  return base.id()==ID_isinf;
}
inline void validate_expr(const isinf_exprt &value)
{
  validate_operands(value, 1, "Is infinite must have one operand");
}


/*! \brief Evaluates to true if the operand is finite
*/
class isfinite_exprt:public unary_predicate_exprt
{
public:
  explicit isfinite_exprt(const exprt &op):
    unary_predicate_exprt(ID_isfinite, op)
  {
  }

  isfinite_exprt():unary_predicate_exprt(ID_isfinite)
  {
  }
};

/*! \brief Cast a generic exprt to a \ref isfinite_exprt
 *
 * This is an unchecked conversion. \a expr must be known to be \ref
 * isfinite_exprt.
 *
 * \param expr Source expression
 * \return Object of type \ref isfinite_exprt
 *
 * \ingroup gr_std_expr
*/
inline const isfinite_exprt &to_isfinite_expr(const exprt &expr)
{
  PRECONDITION(expr.id()==ID_isfinite);
  DATA_INVARIANT(expr.operands().size()==1, "Is finite must have one operand");
  return static_cast<const isfinite_exprt &>(expr);
}

/*! \copydoc to_isfinite_expr(const exprt &)
 * \ingroup gr_std_expr
*/
inline isfinite_exprt &to_isfinite_expr(exprt &expr)
{
  PRECONDITION(expr.id()==ID_isfinite);
  DATA_INVARIANT(expr.operands().size()==1, "Is finite must have one operand");
  return static_cast<isfinite_exprt &>(expr);
}

template<> inline bool can_cast_expr<isfinite_exprt>(const exprt &base)
{
  return base.id()==ID_isfinite;
}
inline void validate_expr(const isfinite_exprt &value)
{
  validate_operands(value, 1, "Is finite must have one operand");
}


/*! \brief Evaluates to true if the operand is a normal number
*/
class isnormal_exprt:public unary_predicate_exprt
{
public:
  explicit isnormal_exprt(const exprt &op):
    unary_predicate_exprt(ID_isnormal, op)
  {
  }

  isnormal_exprt():unary_predicate_exprt(ID_isnormal)
  {
  }
};

/*! \brief Cast a generic exprt to a \ref isnormal_exprt
 *
 * This is an unchecked conversion. \a expr must be known to be \ref
 * isnormal_exprt.
 *
 * \param expr Source expression
 * \return Object of type \ref isnormal_exprt
 *
 * \ingroup gr_std_expr
*/
inline const isnormal_exprt &to_isnormal_expr(const exprt &expr)
{
  PRECONDITION(expr.id()==ID_isnormal);
  DATA_INVARIANT(expr.operands().size()==1, "Is normal must have one operand");
  return static_cast<const isnormal_exprt &>(expr);
}

/*! \copydoc to_isnormal_expr(const exprt &)
 * \ingroup gr_std_expr
*/
inline isnormal_exprt &to_isnormal_expr(exprt &expr)
{
  PRECONDITION(expr.id()==ID_isnormal);
  DATA_INVARIANT(expr.operands().size()==1, "Is normal must have one operand");
  return static_cast<isnormal_exprt &>(expr);
}

template<> inline bool can_cast_expr<isnormal_exprt>(const exprt &base)
{
  return base.id()==ID_isnormal;
}
inline void validate_expr(const isnormal_exprt &value)
{
  validate_operands(value, 1, "Is normal must have one operand");
}


/*! \brief IEEE-floating-point equality
*/
class ieee_float_equal_exprt:public binary_relation_exprt
{
public:
  ieee_float_equal_exprt():binary_relation_exprt(ID_ieee_float_equal)
  {
  }

  ieee_float_equal_exprt(const exprt &_lhs, const exprt &_rhs):
    binary_relation_exprt(_lhs, ID_ieee_float_equal, _rhs)
  {
  }
};

/*! \brief Cast a generic exprt to an \ref ieee_float_equal_exprt
 *
 * This is an unchecked conversion. \a expr must be known to be \ref
 * ieee_float_equal_exprt.
 *
 * \param expr Source expression
 * \return Object of type \ref ieee_float_equal_exprt
 *
 * \ingroup gr_std_expr
*/
inline const ieee_float_equal_exprt &to_ieee_float_equal_expr(const exprt &expr)
{
  PRECONDITION(expr.id()==ID_ieee_float_equal);
  DATA_INVARIANT(
    expr.operands().size()==2,
    "IEEE equality must have two operands");
  return static_cast<const ieee_float_equal_exprt &>(expr);
}

/*! \copydoc to_ieee_float_equal_expr(const exprt &)
 * \ingroup gr_std_expr
*/
inline ieee_float_equal_exprt &to_ieee_float_equal_expr(exprt &expr)
{
  PRECONDITION(expr.id()==ID_ieee_float_equal);
  DATA_INVARIANT(
    expr.operands().size()==2,
    "IEEE equality must have two operands");
  return static_cast<ieee_float_equal_exprt &>(expr);
}

template<>
inline bool can_cast_expr<ieee_float_equal_exprt>(const exprt &base)
{
  return base.id()==ID_ieee_float_equal;
}
inline void validate_expr(const ieee_float_equal_exprt &value)
{
  validate_operands(value, 2, "IEEE equality must have two operands");
}


/*! \brief IEEE floating-point disequality
*/
class ieee_float_notequal_exprt:public binary_relation_exprt
{
public:
  ieee_float_notequal_exprt():
    binary_relation_exprt(ID_ieee_float_notequal)
  {
  }

  ieee_float_notequal_exprt(const exprt &_lhs, const exprt &_rhs):
    binary_relation_exprt(_lhs, ID_ieee_float_notequal, _rhs)
  {
  }
};

/*! \brief Cast a generic exprt to an \ref ieee_float_notequal_exprt
 *
 * This is an unchecked conversion. \a expr must be known to be \ref
 * ieee_float_notequal_exprt.
 *
 * \param expr Source expression
 * \return Object of type \ref ieee_float_notequal_exprt
 *
 * \ingroup gr_std_expr
*/
inline const ieee_float_notequal_exprt &to_ieee_float_notequal_expr(
  const exprt &expr)
{
  PRECONDITION(expr.id()==ID_ieee_float_notequal);
  DATA_INVARIANT(
    expr.operands().size()==2,
    "IEEE inequality must have two operands");
  return static_cast<const ieee_float_notequal_exprt &>(expr);
}

/*! \copydoc to_ieee_float_notequal_expr(const exprt &)
 * \ingroup gr_std_expr
*/
inline ieee_float_notequal_exprt &to_ieee_float_notequal_expr(exprt &expr)
{
  PRECONDITION(expr.id()==ID_ieee_float_notequal);
  DATA_INVARIANT(
    expr.operands().size()==2,
    "IEEE inequality must have two operands");
  return static_cast<ieee_float_notequal_exprt &>(expr);
}

template<>
inline bool can_cast_expr<ieee_float_notequal_exprt>(const exprt &base)
{
  return base.id()==ID_ieee_float_notequal;
}
inline void validate_expr(const ieee_float_notequal_exprt &value)
{
  validate_operands(value, 2, "IEEE inequality must have two operands");
}


/*! \brief IEEE floating-point operations
*/
class ieee_float_op_exprt:public exprt
{
public:
  ieee_float_op_exprt()
  {
    operands().resize(3);
  }

  ieee_float_op_exprt(
    const exprt &_lhs,
    const irep_idt &_id,
    const exprt &_rhs,
    const exprt &_rm):
    exprt(_id)
  {
    copy_to_operands(_lhs, _rhs, _rm);
  }

  exprt &lhs()
  {
    return op0();
  }

  const exprt &lhs() const
  {
    return op0();
  }

  exprt &rhs()
  {
    return op1();
  }

  const exprt &rhs() const
  {
    return op1();
  }

  exprt &rounding_mode()
  {
    return op2();
  }

  const exprt &rounding_mode() const
  {
    return op2();
  }
};

/*! \brief Cast a generic exprt to an \ref ieee_float_op_exprt
 *
 * This is an unchecked conversion. \a expr must be known to be \ref
 * ieee_float_op_exprt.
 *
 * \param expr Source expression
 * \return Object of type \ref ieee_float_op_exprt
 *
 * \ingroup gr_std_expr
*/
inline const ieee_float_op_exprt &to_ieee_float_op_expr(const exprt &expr)
{
  DATA_INVARIANT(
    expr.operands().size()==3,
    "IEEE float operations must have three arguments");
  return static_cast<const ieee_float_op_exprt &>(expr);
}

/*! \copydoc to_ieee_float_op_expr(const exprt &)
 * \ingroup gr_std_expr
*/
inline ieee_float_op_exprt &to_ieee_float_op_expr(exprt &expr)
{
  DATA_INVARIANT(
    expr.operands().size()==3,
    "IEEE float operations must have three arguments");
  return static_cast<ieee_float_op_exprt &>(expr);
}

// The to_*_expr function for this type doesn't do any checks before casting,
// therefore the implementation is essentially a static_cast.
// Enabling expr_dynamic_cast would hide this; instead use static_cast directly.
// template<>
// inline void validate_expr<ieee_float_op_exprt>(
//   const ieee_float_op_exprt &value)
// {
//   validate_operands(
//     value,
//     3,
//     "IEEE float operations must have three arguments");
// }


/*! \brief An expression denoting a type
*/
class type_exprt:public exprt
{
public:
  type_exprt():exprt(ID_type)
  {
  }

  explicit type_exprt(const typet &type):exprt(ID_type, type)
  {
  }
};

/*! \brief A constant literal expression
*/
class constant_exprt:public exprt
{
public:
  constant_exprt():exprt(ID_constant)
  {
  }

  explicit constant_exprt(const typet &type):exprt(ID_constant, type)
  {
  }

  constant_exprt(const irep_idt &_value, const typet &_type):
    exprt(ID_constant, _type)
  {
    set_value(_value);
  }

  const irep_idt &get_value() const
  {
    return get(ID_value);
  }

  void set_value(const irep_idt &value)
  {
    set(ID_value, value);
  }

  bool value_is_zero_string() const;
};


/*! \brief Cast a generic exprt to a \ref constant_exprt
 *
 * This is an unchecked conversion. \a expr must be known to be \ref
 * constant_exprt.
 *
 * \param expr Source expression
 * \return Object of type \ref constant_exprt
 *
 * \ingroup gr_std_expr
*/
inline const constant_exprt &to_constant_expr(const exprt &expr)
{
  PRECONDITION(expr.id()==ID_constant);
  return static_cast<const constant_exprt &>(expr);
}

/*! \copydoc to_constant_expr(const exprt &)
 * \ingroup gr_std_expr
*/
inline constant_exprt &to_constant_expr(exprt &expr)
{
  PRECONDITION(expr.id()==ID_constant);
  return static_cast<constant_exprt &>(expr);
}

template<> inline bool can_cast_expr<constant_exprt>(const exprt &base)
{
  return base.id()==ID_constant;
}


/*! \brief The boolean constant true
*/
class true_exprt:public constant_exprt
{
public:
  true_exprt():constant_exprt(bool_typet())
  {
    set_value(ID_true);
  }
};

/*! \brief The boolean constant false
*/
class false_exprt:public constant_exprt
{
public:
  false_exprt():constant_exprt(bool_typet())
  {
    set_value(ID_false);
  }
};

/*! \brief The NIL expression
*/
class nil_exprt:public exprt
{
public:
  nil_exprt():exprt(static_cast<const exprt &>(get_nil_irep()))
  {
  }
};

/*! \brief The null pointer constant
*/
class null_pointer_exprt:public constant_exprt
{
public:
  explicit null_pointer_exprt(const pointer_typet &type):constant_exprt(type)
  {
    set_value(ID_NULL);
  }
};

/*! \brief application of (mathematical) function
*/
class function_application_exprt:public binary_exprt
{
public:
  function_application_exprt():binary_exprt(ID_function_application)
  {
    op0()=symbol_exprt();
  }

  explicit function_application_exprt(const typet &_type):
    binary_exprt(ID_function_application, _type)
  {
    op0()=symbol_exprt();
  }

  function_application_exprt(
    const symbol_exprt &_function, const typet &_type):
      function_application_exprt(_type) // NOLINT(runtime/explicit)
  {
    function()=_function;
  }

  symbol_exprt &function()
  {
    return static_cast<symbol_exprt &>(op0());
  }

  const symbol_exprt &function() const
  {
    return static_cast<const symbol_exprt &>(op0());
  }

  typedef exprt::operandst argumentst;

  argumentst &arguments()
  {
    return op1().operands();
  }

  const argumentst &arguments() const
  {
    return op1().operands();
  }
};

/*! \brief Cast a generic exprt to a \ref function_application_exprt
 *
 * This is an unchecked conversion. \a expr must be known to be \ref
 * function_application_exprt.
 *
 * \param expr Source expression
 * \return Object of type \ref function_application_exprt
 *
 * \ingroup gr_std_expr
*/
inline const function_application_exprt &to_function_application_expr(
  const exprt &expr)
{
  PRECONDITION(expr.id()==ID_function_application);
  DATA_INVARIANT(
    expr.operands().size()==2,
    "Function application must have two operands");
  return static_cast<const function_application_exprt &>(expr);
}

/*! \copydoc to_function_application_expr(const exprt &)
 * \ingroup gr_std_expr
*/
inline function_application_exprt &to_function_application_expr(exprt &expr)
{
  PRECONDITION(expr.id()==ID_function_application);
  DATA_INVARIANT(
    expr.operands().size()==2,
    "Function application must have two operands");
  return static_cast<function_application_exprt &>(expr);
}

template<>
inline bool can_cast_expr<function_application_exprt>(const exprt &base)
{
  return base.id()==ID_function_application;
}
inline void validate_expr(const function_application_exprt &value)
{
  validate_operands(value, 2, "Function application must have two operands");
}


/*! \brief Concatenation of bit-vector operands
 *
 * This expression takes any number of operands
 * (a restriction to make this binary will happen in the future).
 * The ordering of the operands is the same as in the _new_ SMT 1.x standard,
 * i.e., most-significant operands come first.
*/
class concatenation_exprt:public exprt
{
public:
  concatenation_exprt():exprt(ID_concatenation)
  {
  }

  explicit concatenation_exprt(const typet &_type):
    exprt(ID_concatenation, _type)
  {
  }

  explicit concatenation_exprt(
    const exprt &_op0, const exprt &_op1, const typet &_type):
    exprt(ID_concatenation, _type)
  {
    copy_to_operands(_op0, _op1);
  }
};

/*! \brief Cast a generic exprt to a \ref concatenation_exprt
 *
 * This is an unchecked conversion. \a expr must be known to be \ref
 * concatenation_exprt.
 *
 * \param expr Source expression
 * \return Object of type \ref concatenation_exprt
 *
 * \ingroup gr_std_expr
*/
inline const concatenation_exprt &to_concatenation_expr(const exprt &expr)
{
  PRECONDITION(expr.id()==ID_concatenation);
  // DATA_INVARIANT(
  //   expr.operands().size()>=2,
  //   "Concatenation must have two or more operands");
  return static_cast<const concatenation_exprt &>(expr);
}

/*! \copydoc to_concatenation_expr(const exprt &)
 * \ingroup gr_std_expr
*/
inline concatenation_exprt &to_concatenation_expr(exprt &expr)
{
  PRECONDITION(expr.id()==ID_concatenation);
  // DATA_INVARIANT(
  //   expr.operands().size()>=2,
  //   "Concatenation must have two or more operands");
  return static_cast<concatenation_exprt &>(expr);
}

template<> inline bool can_cast_expr<concatenation_exprt>(const exprt &base)
{
  return base.id()==ID_concatenation;
}
// template<>
// inline void validate_expr<concatenation_exprt>(
//   const concatenation_exprt &value)
// {
//   validate_operands(
//     value,
//     2,
//     "Concatenation must have two or more operands",
//     true);
// }


/*! \brief An expression denoting infinity
*/
class infinity_exprt:public exprt
{
public:
  explicit infinity_exprt(const typet &_type):
    exprt(ID_infinity, _type)
  {
  }
};

/*! \brief A let expression
*/
class let_exprt:public exprt
{
public:
  let_exprt():exprt(ID_let)
  {
    operands().resize(3);
    op0()=symbol_exprt();
  }

  symbol_exprt &symbol()
  {
    return static_cast<symbol_exprt &>(op0());
  }

  const symbol_exprt &symbol() const
  {
    return static_cast<const symbol_exprt &>(op0());
  }

  exprt &value()
  {
    return op1();
  }

  const exprt &value() const
  {
    return op1();
  }

  exprt &where()
  {
    return op2();
  }

  const exprt &where() const
  {
    return op2();
  }
};

/*! \brief Cast a generic exprt to a \ref let_exprt
 *
 * This is an unchecked conversion. \a expr must be known to be \ref
 * let_exprt.
 *
 * \param expr Source expression
 * \return Object of type \ref let_exprt
 *
 * \ingroup gr_std_expr
*/
inline const let_exprt &to_let_expr(const exprt &expr)
{
  PRECONDITION(expr.id()==ID_let);
  DATA_INVARIANT(expr.operands().size()==3, "Let must have three operands");
  return static_cast<const let_exprt &>(expr);
}

/*! \copydoc to_let_expr(const exprt &)
 * \ingroup gr_std_expr
*/
inline let_exprt &to_let_expr(exprt &expr)
{
  PRECONDITION(expr.id()==ID_let);
  DATA_INVARIANT(expr.operands().size()==3, "Let must have three operands");
  return static_cast<let_exprt &>(expr);
}

template<> inline bool can_cast_expr<let_exprt>(const exprt &base)
{
  return base.id()==ID_let;
}
inline void validate_expr(const let_exprt &value)
{
  validate_operands(value, 3, "Let must have three operands");
}


/*! \brief A forall expression
*/
class forall_exprt:public binary_exprt
{
public:
  forall_exprt():binary_exprt(ID_forall)
  {
    op0()=symbol_exprt();
  }

  symbol_exprt &symbol()
  {
    return static_cast<symbol_exprt &>(op0());
  }

  const symbol_exprt &symbol() const
  {
    return static_cast<const symbol_exprt &>(op0());
  }

  exprt &where()
  {
    return op1();
  }

  const exprt &where() const
  {
    return op1();
  }
};

/*! \brief An exists expression
*/
class exists_exprt:public binary_exprt
{
public:
  exists_exprt():binary_exprt(ID_exists)
  {
    op0()=symbol_exprt();
  }

  symbol_exprt &symbol()
  {
    return static_cast<symbol_exprt &>(op0());
  }

  const symbol_exprt &symbol() const
  {
    return static_cast<const symbol_exprt &>(op0());
  }

  exprt &where()
  {
    return op1();
  }

  const exprt &where() const
  {
    return op1();
  }
};

#endif // CPROVER_UTIL_STD_EXPR_H<|MERGE_RESOLUTION|>--- conflicted
+++ resolved
@@ -1884,13 +1884,9 @@
 class dynamic_object_exprt:public binary_exprt
 {
 public:
-<<<<<<< HEAD
   enum recencyt { MOST_RECENT_ALLOCATION, ANY_ALLOCATION, RECENCY_UNSET };
 
-  dynamic_object_exprt():exprt(ID_dynamic_object)
-=======
   dynamic_object_exprt():binary_exprt(ID_dynamic_object)
->>>>>>> 9e051771
   {
     op0().id(ID_unknown);
     op1().id(ID_unknown);
@@ -1904,7 +1900,7 @@
   }
 
   explicit dynamic_object_exprt(bool recent):
-    exprt(ID_dynamic_object)
+    binary_exprt(ID_dynamic_object)
   {
     operands().resize(2);
     op0().id(ID_unknown);
@@ -1913,7 +1909,7 @@
   }
 
   dynamic_object_exprt(const typet &type, bool recent):
-    exprt(ID_dynamic_object, type)
+    binary_exprt(ID_dynamic_object, type)
   {
     operands().resize(2);
     op0().id(ID_unknown);
