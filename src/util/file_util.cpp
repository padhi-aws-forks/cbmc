/*******************************************************************\

Module: File Utilities

Author:

Date: January 2012

\*******************************************************************/

#include <cerrno>
#include <cassert>

#include <fstream>
#include <cstring>
#include <cstdlib>
#include <algorithm>
#include <sstream>
#include <vector>

#if defined(__linux__) ||                       \
  defined(__FreeBSD_kernel__) ||                \
  defined(__GNU__) ||                           \
  defined(__unix__) ||                          \
  defined(__CYGWIN__) ||                        \
  defined(__MACH__)
#include <unistd.h>
#include <dirent.h>
#include <cstdio>
#include <sys/stat.h>
#endif

#ifdef _WIN32
#include <io.h>
#define NOMINMAX // Don't define 'min', masking std::min
#include <windows.h>
#include <direct.h>
<<<<<<< HEAD
#include <Shlwapi.h>
#undef NOMINMAX
=======
#include <util/unicode.h>
>>>>>>> 6edd2b3c
#define chdir _chdir
#define popen _popen
#define pclose _pclose
#endif

#ifdef USE_BOOST
#include <boost/filesystem.hpp>
#endif

#include "file_util.h"


/*******************************************************************\

Function: get_current_working_directory

  Inputs: none

 Outputs: current working directory

 Purpose:

\*******************************************************************/

std::string get_current_working_directory()
{
  unsigned bsize=50;

  char *buf=reinterpret_cast<char*>(malloc(sizeof(char)*bsize));
  if(!buf)
    abort();

  errno=0;

  while(buf && getcwd(buf, bsize-1)==NULL && errno==ERANGE)
  {
    bsize*=2;
    buf=reinterpret_cast<char*>(realloc(buf, sizeof(char)*bsize));
  }

  std::string working_directory=buf;
  free(buf);

  return working_directory;
}

/*******************************************************************\

Function: delete_directory

  Inputs: path

 Outputs:

 Purpose: deletes all files in 'path' and then the directory itself

\*******************************************************************/

<<<<<<< HEAD
void delete_directory(const std::string &path)
{
#ifdef _WIN32

  std::string pattern=path+"\\*";
=======
#ifdef _WIN32
>>>>>>> 6edd2b3c

void delete_directory_utf16(const std::wstring &path)
{
  std::wstring pattern=path + L"\\*";
  // NOLINTNEXTLINE(readability/identifiers)
  struct _wfinddata_t info;
  intptr_t hFile=_wfindfirst(pattern.c_str(), &info);
  if(hFile!=-1)
  {
    do
    {
      if(wcscmp(info.name, L".")==0 || wcscmp(info.name, L"..")==0)
        continue;
      std::wstring sub_path=path+L"\\"+info.name;
      if(info.attrib & _A_SUBDIR)
        delete_directory_utf16(sub_path);
      else
        DeleteFileW(sub_path.c_str());
    }
    while(_wfindnext(hFile, &info)==0);
    _findclose(hFile);
    RemoveDirectoryW(path.c_str());
  }
}

<<<<<<< HEAD
#else
=======
#endif
>>>>>>> 6edd2b3c

void delete_directory(const std::string &path)
{
#ifdef _WIN32
  delete_directory_utf16(utf8_to_utf16_little_endian(path));
#else
  DIR *dir=opendir(path.c_str());
  if(dir!=NULL)
  {
    struct dirent *ent;
    while((ent=readdir(dir))!=NULL)
    {
      std::string sub_path=path+"/"+ent->d_name;
      if(ent->d_type==DT_DIR)
        delete_directory(sub_path);
      else
        remove(sub_path.c_str());
    }
    closedir(dir);
  }
<<<<<<< HEAD

#endif

=======
>>>>>>> 6edd2b3c
  rmdir(path.c_str());
#endif
}

/*******************************************************************\

Function: concat_dir_file

  Inputs: directory name and file name

 Outputs: concatenation of directory and file, if the file path is
          relative

 Purpose:

\*******************************************************************/

std::string concat_dir_file(
  const std::string &directory,
  const std::string &file_name)
{
#ifdef _WIN32
  return (file_name.size()>1 &&
          file_name[0]!='/' &&
          file_name[1]!=':') ?
    file_name : directory+"\\"+file_name;
#else
  return (!file_name.empty() && file_name[0]=='/') ?
    file_name : directory+"/"+file_name;
#endif
}

static std::string::size_type fileutl_parse_last_dir_pos(
  std::string const &file_pathname)
{
  auto found = file_pathname.find_last_of("/\\");
  if(found == std::string::npos)
    return 0;
  else
    return found + 1;
}

bool fileutl_file_exists(std::string const &pathname)
{
  std::ifstream f{pathname, std::ios::binary};
  return f.good();
}

bool fileutl_is_directory(std::string const &pathname)
{
  if(!fileutl_file_exists(pathname))
    return false;
# if defined(WIN32)
  return PathIsDirectory(pathname.c_str());
# elif defined(__linux__) || defined(__APPLE__)
  struct stat buf;
  stat(pathname.c_str(), &buf);
  return S_ISDIR(buf.st_mode);
# else
#   error "Unsuported platform."
# endif
}

uint64_t fileutl_file_size(std::string const &file_pathname)
{
  std::ifstream f{file_pathname, std::ios::binary};
  std::streampos const begin = f.tellg();
  f.seekg(0ULL, std::ios::end);
  std::streampos const end = f.tellg();
  return end - begin;
}

std::string fileutl_parse_name_in_pathname(std::string const &file_pathname)
{
  return file_pathname.substr(fileutl_parse_last_dir_pos(file_pathname));
}

std::string fileutl_parse_path_in_pathname(std::string const &file_pathname)
{
  return file_pathname.substr(0U, fileutl_parse_last_dir_pos(file_pathname));
}

std::string fileutl_remove_extension(std::string const &filename)
{
  return filename.substr(0U, filename.find_last_of('.'));
}

void fileutl_create_directory(std::string const &pathname)
{
# if defined(WIN32)
  std::system((std::string("mkdir \"") + pathname + "\"").c_str());
# elif defined(__linux__) || defined(__APPLE__)
#ifdef USE_BOOST
  boost::filesystem::create_directories(pathname);
#else
  auto ignore = std::system(
    (std::string("mkdir -p \"") + pathname + "\"").c_str());
  (void)ignore;
#endif
# else
#   error "Unsuported platform."
# endif
}

std::string fileutl_concatenate_file_paths(
  std::string const &left_path,
  std::string const &right_path)
{
  if(left_path.empty())
    return right_path;
  if(right_path.empty())
    return left_path;
  return left_path + "/" + right_path;
}

std::string fileutl_absolute_path(std::string const &path)
{
#if defined(WIN32)
  DWORD buffer_length = GetFullPathName(path.c_str(), 0, nullptr, nullptr);
  std::vector<char> buffer(buffer_length);
  DWORD actual_length =
    GetFullPathName(path.c_str(), buffer_length, &(buffer[0]), nullptr);
  if(actual_length != buffer_length - 1)
    throw "fileutl_absolute_path: GetFullPathName failed";
  return std::string(&(buffer[0]));
#else
  char *absolute = realpath(path.c_str(), nullptr);
  if(absolute==NULL)
  {
    std::string error=std::strerror(errno);
    throw std::ios::failure("Could not resolve absolute path ("+error+")");
  }
  std::string ret(absolute);
  free(absolute);
  return ret;
#endif
}

std::string fileutl_normalise_path(std::string const &path)
{
  std::string result = path;
  std::replace(result.begin(), result.end(), '\\', '/');
  std::string::size_type pos = 0ULL;
  while((pos = result.find("//", 0)) != std::string::npos)
    result.replace(pos, 2, "/");
  while((pos = result.find("/./", 0)) != std::string::npos)
    result.replace(pos, 3, "/");
  while((pos = result.find("/../", 0)) != std::string::npos)
  {
    assert(pos != 0ULL);
    const std::string::size_type prev_pos = result.rfind("/", pos-1ULL);
    if(prev_pos == std::string::npos)
      break;
    result.replace(prev_pos, pos - prev_pos + 4ULL, "/");
  }
  return result;
}

void fileutl_split_pathname(
  std::string const &pathname,
  std::vector<std::string> &output)
{
  std::istringstream istr(fileutl_normalise_path(pathname));
  std::string token;
  while(std::getline(istr, token, '/'))
    output.push_back(token);
}

std::string fileutl_join_path_parts(std::vector<std::string> const &parts)
{
  if(parts.empty())
    return "";
  std::string result = parts.at(0);
  for(uint64_t i = 1ULL; i < parts.size(); ++i)
  {
    result.push_back('/');
    result.append(parts.at(i));
  }
  return result;
}

std::string fileutl_get_common_prefix(
  std::string const &pathname1,
  std::string const &pathname2)
{
  std::vector<std::string>  split1;
  fileutl_split_pathname(pathname1, split1);

  std::vector<std::string>  split2;
  fileutl_split_pathname(pathname2, split2);

  std::vector<std::string>  common_split;
  for(uint64_t i = 0ULL, size = std::min(split1.size(), split2.size());
      i < size && split1.at(i) == split2.at(i);
      ++i)
    common_split.push_back(split1.at(i));

  std::string const result = fileutl_join_path_parts(common_split);
  return result;
}

std::string fileutl_get_relative_path(
  std::string const &pathname,
  std::string const &directory)
{
  std::vector<std::string>  split1;
  fileutl_split_pathname(pathname, split1);
  std::reverse(split1.begin(), split1.end());

  std::vector<std::string>  split2;
  fileutl_split_pathname(directory, split2);
  std::reverse(split2.begin(), split2.end());

  while(!split1.empty() && !split2.empty() && split1.back() == split2.back())
  {
    split1.pop_back();
    split2.pop_back();
  }

  std::reverse(split1.begin(), split1.end());
  std::string const result = fileutl_join_path_parts(split1);
  return result;
}<|MERGE_RESOLUTION|>--- conflicted
+++ resolved
@@ -35,12 +35,9 @@
 #define NOMINMAX // Don't define 'min', masking std::min
 #include <windows.h>
 #include <direct.h>
-<<<<<<< HEAD
 #include <Shlwapi.h>
 #undef NOMINMAX
-=======
 #include <util/unicode.h>
->>>>>>> 6edd2b3c
 #define chdir _chdir
 #define popen _popen
 #define pclose _pclose
@@ -99,15 +96,7 @@
 
 \*******************************************************************/
 
-<<<<<<< HEAD
-void delete_directory(const std::string &path)
-{
 #ifdef _WIN32
-
-  std::string pattern=path+"\\*";
-=======
-#ifdef _WIN32
->>>>>>> 6edd2b3c
 
 void delete_directory_utf16(const std::wstring &path)
 {
@@ -133,11 +122,7 @@
   }
 }
 
-<<<<<<< HEAD
-#else
-=======
-#endif
->>>>>>> 6edd2b3c
+#endif
 
 void delete_directory(const std::string &path)
 {
@@ -158,12 +143,6 @@
     }
     closedir(dir);
   }
-<<<<<<< HEAD
-
-#endif
-
-=======
->>>>>>> 6edd2b3c
   rmdir(path.c_str());
 #endif
 }
