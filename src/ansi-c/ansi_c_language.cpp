/*******************************************************************\

Module:

Author: Daniel Kroening, kroening@kroening.com

\*******************************************************************/

#include "ansi_c_language.h"

#include <cstring>
#include <sstream>
#include <fstream>

#include <util/config.h>
#include <util/get_base_name.h>

#include <linking/linking.h>
#include <linking/remove_internal_symbols.h>

#include "ansi_c_entry_point.h"
#include "ansi_c_typecheck.h"
#include "ansi_c_parser.h"
#include "expr2c.h"
#include "expr2c_class.h"
#include "c_preprocess.h"
#include "ansi_c_internal_additions.h"
#include "type2name.h"

std::set<std::string> ansi_c_languaget::extensions() const
{
  return { "c", "i" };
}

void ansi_c_languaget::modules_provided(std::set<std::string> &modules)
{
  modules.insert(get_base_name(parse_path, true));
}

/// ANSI-C preprocessing
bool ansi_c_languaget::preprocess(
  std::istream &instream,
  const std::string &path,
  std::ostream &outstream)
{
  // stdin?
  if(path=="")
    return c_preprocess(instream, outstream, get_message_handler());

  return c_preprocess(path, outstream, get_message_handler());
}

bool ansi_c_languaget::parse(
  std::istream &instream,
  const std::string &path)
{
  // store the path
  parse_path=path;

  // preprocessing
  std::ostringstream o_preprocessed;

  if(preprocess(instream, path, o_preprocessed))
    return true;

  std::istringstream i_preprocessed(o_preprocessed.str());

  // parsing

  std::string code;
  ansi_c_internal_additions(code);
  std::istringstream codestr(code);

  ansi_c_parser.clear();
  ansi_c_parser.set_file(ID_built_in);
  ansi_c_parser.in=&codestr;
  ansi_c_parser.set_message_handler(get_message_handler());
  ansi_c_parser.for_has_scope=config.ansi_c.for_has_scope;
  ansi_c_parser.cpp98=false; // it's not C++
  ansi_c_parser.cpp11=false; // it's not C++
  ansi_c_parser.mode=config.ansi_c.mode;

  ansi_c_scanner_init();

  bool result=ansi_c_parser.parse();

  if(!result)
  {
    ansi_c_parser.set_line_no(0);
    ansi_c_parser.set_file(path);
    ansi_c_parser.in=&i_preprocessed;
    ansi_c_scanner_init();
    result=ansi_c_parser.parse();
  }

  // save result
  parse_tree.swap(ansi_c_parser.parse_tree);

  // save some memory
  ansi_c_parser.clear();

  return result;
}

bool ansi_c_languaget::typecheck(
  symbol_tablet &symbol_table,
  const std::string &module)
{
  symbol_tablet new_symbol_table;

  if(ansi_c_typecheck(
    parse_tree,
    new_symbol_table,
    module,
    get_message_handler()))
  {
    return true;
  }

  remove_internal_symbols(new_symbol_table);

  if(linking(symbol_table, new_symbol_table, get_message_handler()))
    return true;

  return false;
}

bool ansi_c_languaget::final(
  symbol_tablet &symbol_table,
  bool generate_start_function)
{
<<<<<<< HEAD
  if(generate_start_function)
  {
    if(ansi_c_entry_point(symbol_table, "main", get_message_handler()))
      return true;
  }
=======
  generate_opaque_method_stubs(symbol_table);

  if(ansi_c_entry_point(symbol_table, "main", get_message_handler()))
    return true;
>>>>>>> 4171f197

  return false;
}

void ansi_c_languaget::show_parse(std::ostream &out)
{
  parse_tree.output(out);
}

std::unique_ptr<languaget> new_ansi_c_language()
{
  return util_make_unique<ansi_c_languaget>();
}

bool ansi_c_languaget::from_expr(
  const exprt &expr,
  std::string &code,
  const namespacet &ns)
{
  code=expr2c(expr, ns);
  return false;
}

bool ansi_c_languaget::from_type(
  const typet &type,
  std::string &code,
  const namespacet &ns)
{
  code=type2c(type, ns);
  return false;
}

std::unique_ptr<pretty_printert>
ansi_c_languaget::get_pretty_printer(const namespacet &ns)
{
  return std::unique_ptr<pretty_printert>(new expr2ct(ns));
}

bool ansi_c_languaget::type_to_name(
  const typet &type,
  std::string &name,
  const namespacet &ns)
{
  name=type2name(type, ns);
  return false;
}

bool ansi_c_languaget::to_expr(
  const std::string &code,
  const std::string &module,
  exprt &expr,
  const namespacet &ns)
{
  expr.make_nil();

  // no preprocessing yet...

  std::istringstream i_preprocessed(
    "void __my_expression = (void) (\n"+code+"\n);");

  // parsing

  ansi_c_parser.clear();
  ansi_c_parser.set_file(irep_idt());
  ansi_c_parser.in=&i_preprocessed;
  ansi_c_parser.set_message_handler(get_message_handler());
  ansi_c_parser.mode=config.ansi_c.mode;
  ansi_c_scanner_init();

  bool result=ansi_c_parser.parse();

  if(ansi_c_parser.parse_tree.items.empty())
    result=true;
  else
  {
    expr=ansi_c_parser.parse_tree.items.front().declarator().value();

    // typecheck it
    result=ansi_c_typecheck(expr, get_message_handler(), ns);
  }

  // save some memory
  ansi_c_parser.clear();

  // now remove that (void) cast
  if(expr.id()==ID_typecast &&
     expr.type().id()==ID_empty &&
     expr.operands().size()==1)
    expr=expr.op0();

  return result;
}

ansi_c_languaget::~ansi_c_languaget()
{
}<|MERGE_RESOLUTION|>--- conflicted
+++ resolved
@@ -129,18 +129,13 @@
   symbol_tablet &symbol_table,
   bool generate_start_function)
 {
-<<<<<<< HEAD
+  generate_opaque_method_stubs(symbol_table);
+
   if(generate_start_function)
   {
     if(ansi_c_entry_point(symbol_table, "main", get_message_handler()))
       return true;
   }
-=======
-  generate_opaque_method_stubs(symbol_table);
-
-  if(ansi_c_entry_point(symbol_table, "main", get_message_handler()))
-    return true;
->>>>>>> 4171f197
 
   return false;
 }
