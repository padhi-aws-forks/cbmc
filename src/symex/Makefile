SRC = symex_main.cpp symex_parse_options.cpp path_search.cpp \
      symex_cover.cpp

OBJ += ../ansi-c/ansi-c$(LIBEXT) \
       ../cpp/cpp$(LIBEXT) \
       ../linking/linking$(LIBEXT) \
       ../big-int/big-int$(LIBEXT) \
       ../goto-programs/goto-programs$(LIBEXT) \
       ../analyses/analyses$(LIBEXT) \
       ../langapi/langapi$(LIBEXT) \
       ../xmllang/xmllang$(LIBEXT) \
       ../assembler/assembler$(LIBEXT) \
       ../solvers/solvers$(LIBEXT) \
       ../util/util$(LIBEXT) \
       ../goto-symex/adjust_float_expressions$(OBJEXT) \
       ../goto-symex/rewrite_union$(OBJEXT) \
       ../pointer-analysis/dereference$(OBJEXT) \
       ../goto-instrument/cover$(OBJEXT) \
<<<<<<< HEAD
       ../json/json$(LIBEXT) \
=======
>>>>>>> a7663cb9
       ../path-symex/path-symex$(LIBEXT) \
       ../miniz/miniz$(OBJEXT) \
       ../json/json$(LIBEXT)

INCLUDES= -I ..

LIBS =

include ../config.inc
include ../common

CLEANFILES = symex$(EXEEXT)

all: symex$(EXEEXT)

ifneq ($(wildcard ../bv_refinement/Makefile),)
  OBJ += ../bv_refinement/bv_refinement$(LIBEXT)
  CP_CXXFLAGS += -DHAVE_BV_REFINEMENT
endif

ifneq ($(wildcard ../java_bytecode/Makefile),)
  OBJ += ../java_bytecode/java_bytecode$(LIBEXT)
  CP_CXXFLAGS += -DHAVE_JAVA_BYTECODE
endif

ifneq ($(wildcard ../specc/Makefile),)
  OBJ += ../specc/specc$(LIBEXT)
  CP_CXXFLAGS += -DHAVE_SPECC
endif

ifneq ($(wildcard ../php/Makefile),)
  OBJ += ../php/php$(LIBEXT)
  CP_CXXFLAGS += -DHAVE_PHP
endif

###############################################################################

symex$(EXEEXT): $(OBJ)
	$(LINKBIN)

.PHONY: symex-mac-signed

symex-mac-signed: cbmc$(EXEEXT)
	strip symex$(EXEEXT) ; codesign -v -s $(OSX_IDENTITY) symex$(EXEEXT)<|MERGE_RESOLUTION|>--- conflicted
+++ resolved
@@ -16,10 +16,6 @@
        ../goto-symex/rewrite_union$(OBJEXT) \
        ../pointer-analysis/dereference$(OBJEXT) \
        ../goto-instrument/cover$(OBJEXT) \
-<<<<<<< HEAD
-       ../json/json$(LIBEXT) \
-=======
->>>>>>> a7663cb9
        ../path-symex/path-symex$(LIBEXT) \
        ../miniz/miniz$(OBJEXT) \
        ../json/json$(LIBEXT)
