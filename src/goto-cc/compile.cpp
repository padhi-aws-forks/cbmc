/*******************************************************************\

Module: Compile and link source and object files.

Author: CM Wintersteiger

Date: June 2006

\*******************************************************************/

/// \file
/// Compile and link source and object files.

#include "compile.h"

#include <fstream>
#include <sstream>
#include <iostream>
#include <cstdlib>
#include <algorithm>

#include <util/config.h>
#include <util/tempdir.h>
#include <util/base_type.h>
#include <util/cmdline.h>
#include <util/file_util.h>
#include <util/unicode.h>
#include <util/irep_serialization.h>
#include <util/suffix.h>
#include <util/get_base_name.h>

#include <ansi-c/ansi_c_language.h>
#include <ansi-c/ansi_c_entry_point.h>

#include <goto-programs/goto_convert.h>
#include <goto-programs/goto_convert_functions.h>
#include <goto-programs/goto_inline.h>
#include <goto-programs/read_goto_binary.h>
#include <goto-programs/write_goto_binary.h>

#include <langapi/mode.h>

#include <cbmc/version.h>

#define DOTGRAPHSETTINGS  "color=black;" \
                          "orientation=portrait;" \
                          "fontsize=20;"\
                          "compound=true;"\
                          "size=\"30,40\";"\
                          "ratio=compress;"

// the following are for chdir

#if defined(__linux__) || \
    defined(__FreeBSD_kernel__) || \
    defined(__GNU__) || \
    defined(__unix__) || \
    defined(__CYGWIN__) || \
    defined(__MACH__)
#include <unistd.h>
#endif

#ifdef _WIN32
#include <direct.h>
#include <windows.h>
#define chdir _chdir
#define popen _popen
#define pclose _pclose
#endif

/// reads and source and object files, compiles and links them into goto program
/// objects.
/// \return true on error, false otherwise
bool compilet::doit()
{
  compiled_functions.clear();

  add_compiler_specific_defines(config);

  // Parse command line for source and object file names
  for(std::size_t i=0; i<_cmdline.args.size(); i++)
    if(add_input_file(_cmdline.args[i]))
      return true;

  for(std::list<std::string>::const_iterator it = libraries.begin();
      it!=libraries.end();
      it++)
  {
    if(!find_library(*it))
      // GCC is going to complain if this doesn't exist
      debug() << "Library not found: " << *it << " (ignoring)" << eom;
  }

  statistics() << "No. of source files: " << source_files.size() << eom;
  statistics() << "No. of object files: " << object_files.size() << eom;

  // Work through the given source files

  if(source_files.empty() && object_files.empty())
  {
    error() << "no input files" << eom;
    return true;
  }

  if(mode==LINK_LIBRARY && !source_files.empty())
  {
    error() << "cannot link source files" << eom;
    return true;
  }

  if(mode==PREPROCESS_ONLY && !object_files.empty())
  {
    error() << "cannot preprocess object files" << eom;
    return true;
  }

  const unsigned warnings_before=
    get_message_handler().get_message_count(messaget::M_WARNING);

  if(!source_files.empty())
    if(compile())
      return true;

  if(mode==LINK_LIBRARY ||
     mode==COMPILE_LINK ||
     mode==COMPILE_LINK_EXECUTABLE)
  {
    if(link())
      return true;
  }

  return
    warning_is_fatal &&
    get_message_handler().get_message_count(messaget::M_WARNING)!=
    warnings_before;
}

/// puts input file names into a list and does preprocessing for libraries.
/// \return false on success, true on error.
bool compilet::add_input_file(const std::string &file_name)
{
  // first of all, try to open the file
  {
    std::ifstream in(file_name);
    if(!in)
    {
      warning() << "failed to open file `" << file_name << "'" << eom;
      return warning_is_fatal; // generously ignore unless -Werror
    }
  }

  size_t r=file_name.rfind('.', file_name.length()-1);

  if(r==std::string::npos)
  {
    // a file without extension; will ignore
    warning() << "input file `" << file_name
              << "' has no extension, not considered" << eom;
    return warning_is_fatal;
  }

  std::string ext = file_name.substr(r+1, file_name.length());

  if(ext=="c" ||
     ext=="cc" ||
     ext=="cp" ||
     ext=="cpp" ||
     ext=="CPP" ||
     ext=="c++" ||
     ext=="C" ||
     ext=="i" ||
     ext=="ii" ||
     ext=="class" ||
     ext=="jar" ||
     ext=="jsil")
  {
    source_files.push_back(file_name);
  }
  else if(ext=="a")
  {
    #ifdef _WIN32
    char td[MAX_PATH+1];
    #else
    char td[] = "goto-cc.XXXXXX";
    #endif

    std::string tstr=get_temporary_directory(td);

    if(tstr=="")
    {
      error() << "Cannot create temporary directory" << eom;
      return true;
    }

    tmp_dirs.push_back(tstr);
    std::stringstream cmd("");
    if(chdir(tmp_dirs.back().c_str())!=0)
    {
      error() << "Cannot switch to temporary directory" << eom;
      return true;
    }

    // unpack now
    cmd << "ar x " << concat_dir_file(working_directory, file_name);

    FILE *stream;

    stream=popen(cmd.str().c_str(), "r");
    pclose(stream);

    cmd.clear();
    cmd.str("");

    // add the files from "ar t"
    #ifdef _WIN32
    if(file_name[0]!='/' && file_name[1]!=':') // NOLINT(readability/braces)
    #else
    if(file_name[0]!='/') // NOLINT(readability/braces)
    #endif
    {
      cmd << "ar t " <<
      #ifdef _WIN32
        working_directory << "\\" << file_name;
      #else
        working_directory << "/" << file_name;
      #endif
    }
    else
    {
      cmd << "ar t " << file_name;
    }

    stream=popen(cmd.str().c_str(), "r");

    if(stream!=nullptr)
    {
      std::string line;
      int ch; // fgetc returns an int, not char
      while((ch=fgetc(stream))!=EOF)
      {
        if(ch!='\n')
        {
          line+=static_cast<char>(ch);
        }
        else
        {
          std::string t;
          #ifdef _WIN32
          t = tmp_dirs.back() + '\\' + line;
          #else
          t = tmp_dirs.back() + '/' + line;
          #endif

          if(is_goto_binary(t))
            object_files.push_back(t);

          line = "";
        }
      }

      pclose(stream);
    }

    cmd.str("");

    if(chdir(working_directory.c_str())!=0)
      error() << "Could not change back to working directory" << eom;
  }
  else if(is_goto_binary(file_name))
    object_files.push_back(file_name);
  else
  {
    // unknown extension, not a goto binary, will silently ignore
  }

  return false;
}

/// tries to find a library object file that matches the given library name.
/// \par parameters: library name
/// \return true if found, false otherwise
bool compilet::find_library(const std::string &name)
{
  std::string tmp;

  for(std::list<std::string>::const_iterator
      it=library_paths.begin();
      it!=library_paths.end();
      it++)
  {
    #ifdef _WIN32
    tmp = *it + "\\lib";
    #else
    tmp = *it + "/lib";
    #endif

    std::ifstream in(tmp+name+".a");

    if(in.is_open())
      return !add_input_file(tmp+name+".a");
    else
    {
      std::string libname=tmp+name+".so";

      if(is_goto_binary(libname))
        return !add_input_file(libname);
      else if(is_elf_file(libname))
      {
        warning() << "Warning: Cannot read ELF library " << libname << eom;
        return warning_is_fatal;
      }
    }
  }

  return false;
}

/// checking if we can load an object file
/// \par parameters: file name
/// \return true if the given file name exists and is an ELF file, false
///   otherwise
bool compilet::is_elf_file(const std::string &file_name)
{
  std::fstream in;

  in.open(file_name, std::ios::in);
  if(in.is_open())
  {
    char buf[4];
    for(std::size_t i=0; i<4; i++)
      buf[i]=static_cast<char>(in.get());
    if(buf[0]==0x7f && buf[1]=='E' &&
        buf[2]=='L' && buf[3]=='F')
      return true;
  }

  return false;
}

/// parses object files and links them
/// \return true on error, false otherwise
bool compilet::link()
{
  // "compile" hitherto uncompiled functions
  statistics() << "Compiling functions" << eom;
  convert_symbols(compiled_functions);

  // parse object files
  while(!object_files.empty())
  {
    std::string file_name=object_files.front();
    object_files.pop_front();

    if(read_object_and_link(file_name, symbol_table,
                            compiled_functions, get_message_handler()))
      return true;
  }

  // produce entry point?

  if(mode==COMPILE_LINK_EXECUTABLE)
  {
    // new symbols may have been added to a previously linked file
    // make sure a new entry point is created that contains all
    // static initializers
    compiled_functions.function_map.erase("__CPROVER_initialize");

    symbol_table.remove(goto_functionst::entry_point());
    compiled_functions.function_map.erase(goto_functionst::entry_point());

    if(ansi_c_entry_point(symbol_table, get_message_handler()))
      return true;

    // entry_point may (should) add some more functions.
    convert_symbols(compiled_functions);
  }

  if(write_object_file(
      output_file_executable, symbol_table, compiled_functions))
    return true;

  return add_written_cprover_symbols(symbol_table);
}

/// parses source files and writes object files, or keeps the symbols in the
/// symbol_table depending on the doLink flag.
/// \return true on error, false otherwise
bool compilet::compile()
{
  while(!source_files.empty())
  {
    std::string file_name=source_files.front();
    source_files.pop_front();

    // Visual Studio always prints the name of the file it's doing
    if(echo_file_name)
      status() << file_name << eom;

    bool r=parse_source(file_name); // don't break the program!

    if(r)
    {
      const std::string &debug_outfile=
        cmdline.get_value("print-rejected-preprocessed-source");
      if(!debug_outfile.empty())
      {
        std::ifstream in(file_name, std::ios::binary);
        std::ofstream out(debug_outfile, std::ios::binary);
        out << in.rdbuf();
        warning() << "Failed sources in " << debug_outfile << eom;
      }

      return true; // parser/typecheck error
    }

    if(mode==COMPILE_ONLY || mode==ASSEMBLE_ONLY)
    {
      // output an object file for every source file

      // "compile" functions
      convert_symbols(compiled_functions);

      std::string cfn;

      if(output_file_object=="")
        cfn=get_base_name(file_name, true)+"."+object_file_extension;
      else
        cfn=output_file_object;

      if(write_object_file(cfn, symbol_table, compiled_functions))
        return true;

      if(add_written_cprover_symbols(symbol_table))
        return true;

      symbol_table.clear(); // clean symbol table for next source file.
      compiled_functions.clear();
    }
  }

  return false;
}

/// parses a source file (low-level parsing)
/// \return true on error, false otherwise
bool compilet::parse(const std::string &file_name)
{
  if(file_name=="-")
    return parse_stdin();

  #ifdef _MSC_VER
  std::ifstream infile(widen(file_name));
  #else
  std::ifstream infile(file_name);
  #endif

  if(!infile)
  {
    error() << "failed to open input file `" << file_name << "'" << eom;
    return true;
  }

  std::unique_ptr<languaget> languagep;

  // Using '-x', the type of a file can be overridden;
  // otherwise, it's guessed from the extension.

  if(override_language!="")
  {
    if(override_language=="c++" || override_language=="c++-header")
      languagep=get_language_from_mode("cpp");
    else
      languagep=get_language_from_mode("C");
  }
  else
    languagep=get_language_from_filename(file_name);

  if(languagep==nullptr)
  {
    error() << "failed to figure out type of file `" << file_name << "'" << eom;
    return true;
  }

  languagep->set_message_handler(get_message_handler());

  language_filet language_file;

  std::pair<language_filest::file_mapt::iterator, bool>
  res=language_files.file_map.insert(
    std::pair<std::string, language_filet>(file_name, language_file));

  language_filet &lf=res.first->second;
  lf.filename=file_name;
  lf.language=std::move(languagep);

  if(mode==PREPROCESS_ONLY)
  {
    statistics() << "Preprocessing: " << file_name << eom;

    std::ostream *os = &std::cout;
    std::ofstream ofs;

    if(cmdline.isset('o'))
    {
      ofs.open(cmdline.get_value('o'));
      os = &ofs;

      if(!ofs.is_open())
      {
        error() << "failed to open output file `"
                << cmdline.get_value('o') << "'" << eom;
        return true;
      }
    }

    lf.language->preprocess(infile, file_name, *os);
  }
  else
  {
    statistics() << "Parsing: " << file_name << eom;

    if(lf.language->parse(infile, file_name))
    {
      if(get_ui()==ui_message_handlert::uit::PLAIN)
        error() << "PARSING ERROR" << eom;
      return true;
    }
  }

  lf.get_modules();
  return false;
}

/// parses a source file (low-level parsing)
/// \return true on error, false otherwise
bool compilet::parse_stdin()
{
  ansi_c_languaget language;

  language.set_message_handler(get_message_handler());

  statistics() << "Parsing: (stdin)" << eom;

  if(mode==PREPROCESS_ONLY)
  {
    std::ostream *os = &std::cout;
    std::ofstream ofs;

    if(cmdline.isset('o'))
    {
      ofs.open(cmdline.get_value('o'));
      os = &ofs;

      if(!ofs.is_open())
      {
        error() << "failed to open output file `"
                << cmdline.get_value('o') << "'" << eom;
        return true;
      }
    }

    language.preprocess(std::cin, "", *os);
  }
  else
  {
    if(language.parse(std::cin, ""))
    {
      if(get_ui()==ui_message_handlert::uit::PLAIN)
        error() << "PARSING ERROR" << eom;
      return true;
    }
  }

  return false;
}

/// writes the goto functions in the function table to a binary format object
/// file.
/// \par parameters: file_name, functions table
/// \return true on error, false otherwise
bool compilet::write_object_file(
  const std::string &file_name,
  const symbol_tablet &lsymbol_table,
  goto_functionst &functions)
{
  return write_bin_object_file(file_name, lsymbol_table, functions);
}

/// writes the goto functions in the function table to a binary format object
/// file.
/// \par parameters: file_name, functions table
/// \return true on error, false otherwise
bool compilet::write_bin_object_file(
  const std::string &file_name,
  const symbol_tablet &lsymbol_table,
  goto_functionst &functions)
{
  statistics() << "Writing binary format object `"
               << file_name << "'" << eom;

  // symbols
  statistics() << "Symbols in table: "
               << lsymbol_table.symbols.size() << eom;

  std::ofstream outfile(file_name, std::ios::binary);

  if(!outfile.is_open())
  {
    error() << "Error opening file `" << file_name << "'" << eom;
    return true;
  }

  if(write_goto_binary(outfile, lsymbol_table, functions))
    return true;

  unsigned cnt=function_body_count(functions);

  statistics() << "Functions: " << functions.function_map.size()
               << "; " << cnt << " have a body." << eom;

  outfile.close();
  wrote_object=true;

  return false;
}

/// parses a source file
/// \return true on error, false otherwise
bool compilet::parse_source(const std::string &file_name)
{
  if(parse(file_name))
    return true;

  if(typecheck()) // we just want to typecheck this one file here
    return true;

  if((has_suffix(file_name, ".class") ||
      has_suffix(file_name, ".jar")) &&
     final())
    return true;

  // so we remove it from the list afterwards
  language_files.file_map.erase(file_name);
  return false;
}

/// constructor
/// \return nothing
compilet::compilet(cmdlinet &_cmdline, ui_message_handlert &mh, bool Werror):
  language_uit(_cmdline, mh),
  ns(symbol_table),
  cmdline(_cmdline),
  warning_is_fatal(Werror)
{
  mode=COMPILE_LINK_EXECUTABLE;
  echo_file_name=false;
  wrote_object=false;
  working_directory=get_current_working_directory();
}

/// cleans up temporary files
/// \return nothing
compilet::~compilet()
{
  // clean up temp dirs

  for(std::list<std::string>::const_iterator it = tmp_dirs.begin();
      it!=tmp_dirs.end();
      it++)
    delete_directory(*it);
}

unsigned compilet::function_body_count(const goto_functionst &functions)
{
  int fbs=0;

  for(goto_functionst::function_mapt::const_iterator it=
      functions.function_map.begin();
      it != functions.function_map.end();
      it++)
    if(it->second.body_available())
      fbs++;

  return fbs;
}

void compilet::add_compiler_specific_defines(configt &config) const
{
  config.ansi_c.defines.push_back("__GOTO_CC_VERSION__=" CBMC_VERSION);
}

void compilet::convert_symbols(goto_functionst &dest)
{
  goto_convert_functionst converter(symbol_table, dest, get_message_handler());

  // the compilation may add symbols!

  symbol_tablet::symbolst::size_type before=0;

  while(before!=symbol_table.symbols.size())
  {
    before=symbol_table.symbols.size();

    typedef std::set<irep_idt> symbols_sett;
    symbols_sett symbols;

    for(const auto &named_symbol : symbol_table.symbols)
      symbols.insert(named_symbol.first);

    // the symbol table iterators aren't stable
    for(symbols_sett::const_iterator
        it=symbols.begin();
        it!=symbols.end();
        ++it)
    {
      symbol_tablet::symbolst::const_iterator s_it=
        symbol_table.symbols.find(*it);
      assert(s_it!=symbol_table.symbols.end());

      if(s_it->second.type.id()==ID_code &&
         !s_it->second.is_macro &&
         !s_it->second.is_type &&
          s_it->second.value.id()!="compiled" &&
          s_it->second.value.is_not_nil())
      {
        debug() << "Compiling " << s_it->first << eom;
        converter.convert_function(s_it->first);
<<<<<<< HEAD
        symbol_table.get_writeable(*it)->get().value=exprt("compiled");
=======
        symbol_table.get_writeable_ref(*it).value=exprt("compiled");
>>>>>>> 9e051771
      }
    }
  }
}

bool compilet::add_written_cprover_symbols(const symbol_tablet &symbol_table)
{
  for(const auto &pair : symbol_table.symbols)
  {
    const irep_idt &name=pair.second.name;
    const typet &new_type=pair.second.type;
    if(!(has_prefix(id2string(name), CPROVER_PREFIX) && new_type.id()==ID_code))
      continue;

    bool inserted;
    std::map<irep_idt, symbolt>::iterator old;
    std::tie(old, inserted)=written_macros.insert({name, pair.second});

    if(!inserted && old->second.type!=new_type)
    {
      error() << "Incompatible CPROVER macro symbol types:" << eom
              << old->second.type.pretty() << "(at " << old->second.location
              << ")" << eom << "and" << eom << new_type.pretty()
              << "(at " << pair.second.location << ")" << eom;
      return true;
    }
  }
  return false;
}<|MERGE_RESOLUTION|>--- conflicted
+++ resolved
@@ -725,11 +725,7 @@
       {
         debug() << "Compiling " << s_it->first << eom;
         converter.convert_function(s_it->first);
-<<<<<<< HEAD
-        symbol_table.get_writeable(*it)->get().value=exprt("compiled");
-=======
         symbol_table.get_writeable_ref(*it).value=exprt("compiled");
->>>>>>> 9e051771
       }
     }
   }
