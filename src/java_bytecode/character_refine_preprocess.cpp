--- conflicted
+++ resolved
@@ -75,27 +75,11 @@
   return if_exprt(small, from_integer(1, type), from_integer(2, type));
 }
 
-<<<<<<< HEAD
-/*******************************************************************\
-
-Function: character_refine_preprocesst::convert_char_count
-
-  Inputs:
-    target - a position in a goto program
-
- Purpose: Converts function call to an assignment of an expression
-          corresponding to the java method Character.charCount:(I)I
-
-\*******************************************************************/
-
+/// Converts function call to an assignment of an expression corresponding to
+/// the java method Character.charCount:(I)I
+/// \param target: a position in a goto program
 codet character_refine_preprocesst::convert_char_count(
   conversion_inputt &target)
-=======
-/// Converts function call to an assignment of an expression corresponding to
-/// the java method Character.charCount:(I)I
-/// \param target: a position in a goto program
-codet character_refine_preprocesst::convert_char_count(conversion_input &target)
->>>>>>> e9349f87
 {
   return convert_char_function(
     &character_refine_preprocesst::expr_of_char_count, target);
@@ -109,52 +93,20 @@
   return typecast_exprt(chr, type);
 }
 
-<<<<<<< HEAD
-/*******************************************************************\
-
-Function: character_refine_preprocesst::convert_char_value
-
-  Inputs:
-    target - a position in a goto program
-
- Purpose: Converts function call to an assignment of an expression
-          corresponding to the java method Character.charValue:()C
-
-\*******************************************************************/
-
+/// Converts function call to an assignment of an expression corresponding to
+/// the java method Character.charValue:()C
+/// \param target: a position in a goto program
 codet character_refine_preprocesst::convert_char_value(
   conversion_inputt &target)
-=======
-/// Converts function call to an assignment of an expression corresponding to
-/// the java method Character.charValue:()C
-/// \param target: a position in a goto program
-codet character_refine_preprocesst::convert_char_value(conversion_input &target)
->>>>>>> e9349f87
 {
   return convert_char_function(
     &character_refine_preprocesst::expr_of_char_value, target);
 }
 
-<<<<<<< HEAD
-/*******************************************************************\
-
-Function: character_refine_preprocesst::convert_compare
-
-  Inputs:
-    target - a position in a goto program
-
- Purpose: Converts function call to an assignment of an expression
-          corresponding to the java method Character.compare:(CC)I
-
-\*******************************************************************/
-
+/// Converts function call to an assignment of an expression corresponding to
+/// the java method Character.compare:(CC)I
+/// \param target: a position in a goto program
 codet character_refine_preprocesst::convert_compare(conversion_inputt &target)
-=======
-/// Converts function call to an assignment of an expression corresponding to
-/// the java method Character.compare:(CC)I
-/// \param target: a position in a goto program
-codet character_refine_preprocesst::convert_compare(conversion_input &target)
->>>>>>> e9349f87
 {
   const code_function_callt &function_call=target;
   assert(function_call.arguments().size()==2);
@@ -173,27 +125,11 @@
 }
 
 
-<<<<<<< HEAD
-/*******************************************************************\
-
-Function: character_refine_preprocesst::convert_digit_char
-
-  Inputs:
-    target - a position in a goto program
-
- Purpose: Converts function call to an assignment of an expression
-          corresponding to the java method Character.digit:(CI)I
-
-\*******************************************************************/
-
+/// Converts function call to an assignment of an expression corresponding to
+/// the java method Character.digit:(CI)I
+/// \param target: a position in a goto program
 codet character_refine_preprocesst::convert_digit_char(
   conversion_inputt &target)
-=======
-/// Converts function call to an assignment of an expression corresponding to
-/// the java method Character.digit:(CI)I
-/// \param target: a position in a goto program
-codet character_refine_preprocesst::convert_digit_char(conversion_input &target)
->>>>>>> e9349f87
 {
   const code_function_callt &function_call=target;
   assert(function_call.arguments().size()==2);
@@ -263,54 +199,20 @@
   return code_assignt(result, tc_expr);
 }
 
-<<<<<<< HEAD
-/*******************************************************************\
-
-Function: character_refine_preprocesst::convert_char_is_digit_int
-
-  Inputs:
-    target - a position in a goto program
-
- Purpose: Converts function call to an assignment of an expression
-          corresponding to the java method Character.digit:(II)I
-
-\*******************************************************************/
-
+/// Converts function call to an assignment of an expression corresponding to
+/// the java method Character.digit:(II)I
+/// \param target: a position in a goto program
 codet character_refine_preprocesst::convert_digit_int(conversion_inputt &target)
-=======
-/// Converts function call to an assignment of an expression corresponding to
-/// the java method Character.digit:(II)I
-/// \param target: a position in a goto program
-codet character_refine_preprocesst::convert_digit_int(conversion_input &target)
->>>>>>> e9349f87
 {
   return convert_digit_char(target);
 }
 
-<<<<<<< HEAD
-/*******************************************************************\
-
-Function: character_refine_preprocesst::convert_for_digit
-
-  Inputs:
-    target - a position in a goto program
-
- Purpose: Converts function call to an assignment of an expression
-          corresponding to the java method Character.forDigit:(II)C
-
-    TODO: For now the radix argument is ignored
-
-\*******************************************************************/
-
+/// Converts function call to an assignment of an expression corresponding to
+/// the java method Character.forDigit:(II)C
+///
+///    TODO: For now the radix argument is ignored
+/// \param target: a position in a goto program
 codet character_refine_preprocesst::convert_for_digit(conversion_inputt &target)
-=======
-/// Converts function call to an assignment of an expression corresponding to
-/// the java method Character.forDigit:(II)I
-///
-///    TODO: For now the radix argument is ignored
-/// \param target: a position in a goto program
-codet character_refine_preprocesst::convert_for_digit(conversion_input &target)
->>>>>>> e9349f87
 {
   const code_function_callt &function_call=target;
   assert(function_call.arguments().size()==2);
@@ -387,26 +289,10 @@
   return convert_get_type_char(target);
 }
 
-<<<<<<< HEAD
-/*******************************************************************\
-
-Function: character_refine_preprocesst::convert_hash_code
-
-  Inputs:
-    target - a position in a goto program
-
- Purpose: Converts function call to an assignment of an expression
-          corresponding to the java method Character.hashCode:()I
-
-\*******************************************************************/
-
+/// Converts function call to an assignment of an expression corresponding to
+/// the java method Character.hashCode:()I
+/// \param target: a position in a goto program
 codet character_refine_preprocesst::convert_hash_code(conversion_inputt &target)
-=======
-/// Converts function call to an assignment of an expression corresponding to
-/// the java method Character.hashCode:()I
-/// \param target: a position in a goto program
-codet character_refine_preprocesst::convert_hash_code(conversion_input &target)
->>>>>>> e9349f87
 {
   return convert_char_value(target);
 }
@@ -908,26 +794,10 @@
   return convert_is_mirrored_char(target);
 }
 
-<<<<<<< HEAD
-/*******************************************************************\
-
-Function: character_refine_preprocesst::convert_is_space
-
-  Inputs:
-    target - a position in a goto program
-
- Purpose: Converts function call to an assignment of an expression
-          corresponding to the java method Character.isSpace:(C)Z
-
-\*******************************************************************/
-
+/// Converts function call to an assignment of an expression corresponding to
+/// the java method Character.isSpace:(C)Z
+/// \param target: a position in a goto program
 codet character_refine_preprocesst::convert_is_space(conversion_inputt &target)
-=======
-/// Converts function call to an assignment of an expression corresponding to
-/// the java method Character.isSpace:(C)Z
-/// \param target: a position in a goto program
-codet character_refine_preprocesst::convert_is_space(conversion_input &target)
->>>>>>> e9349f87
 {
   return convert_is_whitespace_char(target);
 }
@@ -1304,26 +1174,10 @@
   return if_exprt(expr_of_is_bmp_code_point(chr, type), case1, case2);
 }
 
-<<<<<<< HEAD
-/*******************************************************************\
-
-Function: character_refine_preprocesst::convert_to_chars
-
-  Inputs:
-    target - a position in a goto program
-
- Purpose: Converts function call to an assignment of an expression
-          corresponding to the java method Character.toChars:(I)[C
-
-\*******************************************************************/
-
+/// Converts function call to an assignment of an expression corresponding to
+/// the java method Character.toChars:(I)[C
+/// \param target: a position in a goto program
 codet character_refine_preprocesst::convert_to_chars(conversion_inputt &target)
-=======
-/// Converts function call to an assignment of an expression corresponding to
-/// the java method Character.toChars:(I)[C
-/// \param target: a position in a goto program
-codet character_refine_preprocesst::convert_to_chars(conversion_input &target)
->>>>>>> e9349f87
 {
   return convert_char_function(
     &character_refine_preprocesst::expr_of_to_chars, target);
