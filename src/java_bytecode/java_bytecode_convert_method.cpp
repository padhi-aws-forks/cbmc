--- conflicted
+++ resolved
@@ -964,12 +964,7 @@
     findit_any.first->second=true;
     return true;
   }
-<<<<<<< HEAD
-  symbol_tablet::opt_const_symbol_reft maybe_symbol=
-    symbol_table.lookup(classname);
-=======
   const auto maybe_symbol=symbol_table.lookup(classname);
->>>>>>> 9e051771
   // Stub class?
   if(!maybe_symbol)
   {
