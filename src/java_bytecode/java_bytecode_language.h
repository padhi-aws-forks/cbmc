/*******************************************************************\

Module:

Author: Daniel Kroening, kroening@kroening.com

\*******************************************************************/


#ifndef CPROVER_JAVA_BYTECODE_JAVA_BYTECODE_LANGUAGE_H
#define CPROVER_JAVA_BYTECODE_JAVA_BYTECODE_LANGUAGE_H

#include <memory>

#include <util/language.h>
#include <util/cmdline.h>
#include <util/make_unique.h>

#include "java_class_loader.h"
#include "java_string_library_preprocess.h"

#include <java_bytecode/select_pointer_type.h>

#define JAVA_BYTECODE_LANGUAGE_OPTIONS /*NOLINT*/ \
  "(java-assume-inputs-non-null)"                 \
  "(java-throw-runtime-exceptions)"               \
  "(java-max-input-array-length):"                \
  "(java-max-input-tree-depth):"                  \
  "(java-max-vla-length):"                        \
  "(java-cp-include-files):"                      \
  "(lazy-methods)"                                \
  "(lazy-methods-extra-entry-point):"

#define JAVA_BYTECODE_LANGUAGE_OPTIONS_HELP /*NOLINT*/                                          \
  " --java-assume-inputs-non-null    never initialize reference-typed parameter to the\n"       \
  "                                  entry point with null\n"                                   \
  " --java-throw-runtime-exceptions  make implicit runtime exceptions explicit\n"               \
  " --java-max-input-array-length N  limit input array size to <= N\n"                          \
  " --java-max-input-tree-depth N    object references are (deterministically) set to null in\n"\
  "                                  the object\n"                                              \
  " --java-max-vla-length            limit the length of user-code-created arrays\n"            \
  " --java-cp-include-files          regexp or JSON list of files to load (with '@' prefix)\n"  \
  " --lazy-methods                   only translate methods that appear to be reachable from\n" \
  "                                  the --function entry point or main class\n"                \
  " --lazy-methods-extra-entry-point METHODNAME\n"                                              \
  "                                  treat METHODNAME as a possible program entry point for\n"  \
  "                                  the purpose of lazy method loading\n"                      \
  "                                  A '.*' wildcard is allowed to specify all class members\n"

#define MAX_NONDET_ARRAY_LENGTH_DEFAULT 5
#define MAX_NONDET_TREE_DEPTH 5

class symbolt;

enum lazy_methods_modet
{
  LAZY_METHODS_MODE_EAGER,
  LAZY_METHODS_MODE_CONTEXT_INSENSITIVE,
  LAZY_METHODS_MODE_CONTEXT_SENSITIVE
};

typedef std::pair<
          const symbolt *,
          const java_bytecode_parse_treet::methodt *>
  lazy_method_valuet;
typedef std::map<irep_idt, lazy_method_valuet>
  lazy_methodst;

class java_bytecode_languaget:public languaget
{
public:
  virtual void get_language_options(const cmdlinet &) override;

  virtual bool preprocess(
    std::istream &instream,
    const std::string &path,
    std::ostream &outstream) override;

  bool parse(
    std::istream &instream,
    const std::string &path) override;

  bool typecheck(
    symbol_tablet &context,
    const std::string &module) override;

<<<<<<< HEAD
  bool final(
    symbol_tablet &context,
    bool generate_start_function) override;
=======
  void replace_string_methods(symbol_tablet &context);

  virtual bool final(
    symbol_tablet &context) override;
>>>>>>> 4171f197

  void show_parse(std::ostream &out) override;

  virtual ~java_bytecode_languaget();
  java_bytecode_languaget(
    std::unique_ptr<select_pointer_typet> pointer_type_selector):
      assume_inputs_non_null(false),
      max_nondet_array_length(MAX_NONDET_ARRAY_LENGTH_DEFAULT),
      max_nondet_tree_depth(MAX_NONDET_TREE_DEPTH),
      max_user_array_length(0),
      lazy_methods_mode(lazy_methods_modet::LAZY_METHODS_MODE_EAGER),
      string_refinement_enabled(false),
      pointer_type_selector(std::move(pointer_type_selector))
  {}

  java_bytecode_languaget():
    java_bytecode_languaget(
      std::unique_ptr<select_pointer_typet>(new select_pointer_typet()))
  {}


  bool from_expr(
    const exprt &expr,
    std::string &code,
    const namespacet &ns) override;

  bool from_type(
    const typet &type,
    std::string &code,
    const namespacet &ns) override;

  std::unique_ptr<pretty_printert>
    get_pretty_printer(const namespacet &) override;

  bool to_expr(
    const std::string &code,
    const std::string &module,
    exprt &expr,
    const namespacet &ns) override;

  std::unique_ptr<languaget> new_language() override
  { return util_make_unique<java_bytecode_languaget>(); }

  std::string id() const override { return "java"; }
  std::string description() const override { return "Java Bytecode"; }
  std::set<std::string> extensions() const override;

  void modules_provided(std::set<std::string> &modules) override;
  virtual void lazy_methods_provided(std::set<irep_idt> &) const override;
  virtual void convert_lazy_method(
    const irep_idt &id, symbol_tablet &) override;

protected:
  bool do_ci_lazy_method_conversion(symbol_tablet &, lazy_methodst &);
  const select_pointer_typet &get_pointer_type_selector() const;

  irep_idt main_class;
  std::vector<irep_idt> main_jar_classes;
  java_class_loadert java_class_loader;
  bool assume_inputs_non_null;      // assume inputs variables to be non-null
  size_t max_nondet_array_length;   // maximal length for non-det array creation
  size_t max_nondet_tree_depth;     // maximal depth for object tree in non-det creation
  size_t max_user_array_length;     // max size for user code created arrays
  lazy_methodst lazy_methods;
  lazy_methods_modet lazy_methods_mode;
  std::vector<irep_idt> lazy_methods_extra_entry_points;
  bool string_refinement_enabled;
  bool throw_runtime_exceptions;
  java_string_library_preprocesst string_preprocess;
  std::string java_cp_include_files;

private:
  const std::unique_ptr<const select_pointer_typet> pointer_type_selector;
};

std::unique_ptr<languaget> new_java_bytecode_language();

#endif // CPROVER_JAVA_BYTECODE_JAVA_BYTECODE_LANGUAGE_H<|MERGE_RESOLUTION|>--- conflicted
+++ resolved
@@ -84,16 +84,11 @@
     symbol_tablet &context,
     const std::string &module) override;
 
-<<<<<<< HEAD
-  bool final(
-    symbol_tablet &context,
-    bool generate_start_function) override;
-=======
   void replace_string_methods(symbol_tablet &context);
 
   virtual bool final(
-    symbol_tablet &context) override;
->>>>>>> 4171f197
+    symbol_tablet &context,
+    bool generate_start_function) override;
 
   void show_parse(std::ostream &out) override;
 
