/*******************************************************************\

Module:

Author: Daniel Kroening, kroening@kroening.com

\*******************************************************************/

#include "java_utils.h"

#include "java_root_class.h"
#include "java_types.h"

#include <util/invariant.h>
#include <util/message.h>
#include <util/prefix.h>
#include <util/std_types.h>
#include <util/string_utils.h>

#include <set>

bool java_is_array_type(const typet &type)
{
  if(type.id()!=ID_struct)
    return false;
  return has_prefix(id2string(
    to_struct_type(type).get_tag()),
                    "java::array[");
}

unsigned java_local_variable_slots(const typet &t)
{

  // Even on a 64-bit platform, Java pointers occupy one slot:
  if(t.id()==ID_pointer)
    return 1;

  unsigned bitwidth;

  bitwidth=t.get_unsigned_int(ID_width);
  INVARIANT(
    bitwidth==8 ||
    bitwidth==16 ||
    bitwidth==32 ||
    bitwidth==64,
    "all types constructed in java_types.cpp encode JVM types "
    "with these bit widths");

  return bitwidth==64 ? 2 : 1;
}

unsigned java_method_parameter_slots(const code_typet &t)
{
  unsigned slots=0;

  for(const auto &p : t.parameters())
    slots+=java_local_variable_slots(p.type());

  return slots;
}

const std::string java_class_to_package(const std::string &canonical_classname)
{
  return trim_from_last_delimiter(canonical_classname, '.');
}

void generate_class_stub(
  const irep_idt &class_name,
  symbol_tablet &symbol_table,
  message_handlert &message_handler,
  const struct_union_typet::componentst &componentst)
{
  class_typet class_type;

  class_type.set_tag(class_name);
  class_type.set(ID_base_name, class_name);

  class_type.set(ID_incomplete_class, true);

  // produce class symbol
  symbolt new_symbol;
  new_symbol.base_name=class_name;
  new_symbol.pretty_name=class_name;
  new_symbol.name="java::"+id2string(class_name);
  class_type.set(ID_name, new_symbol.name);
  new_symbol.type=class_type;
  new_symbol.mode=ID_java;
  new_symbol.is_type=true;

  std::pair<symbolt &, bool> res=symbol_table.insert(std::move(new_symbol));

  if(!res.second)
  {
    messaget message(message_handler);
    message.warning() <<
      "stub class symbol " <<
      new_symbol.name <<
      " already exists" << messaget::eom;
  }
  else
  {
    // create the class identifier etc
    java_root_class(res.first);
<<<<<<< HEAD
=======
    java_add_components_to_class(res.first, componentst);
>>>>>>> 9e051771
  }
}

void merge_source_location_rec(
  exprt &expr,
  const source_locationt &source_location)
{
  expr.add_source_location().merge(source_location);
  for(exprt &op : expr.operands())
    merge_source_location_rec(op, source_location);
}

bool is_java_string_literal_id(const irep_idt &id)
{
  return has_prefix(id2string(id), JAVA_STRING_LITERAL_PREFIX);
}

irep_idt resolve_friendly_method_name(
  const std::string &friendly_name,
  const symbol_tablet &symbol_table,
  std::string &error)
{
  std::string qualified_name="java::"+friendly_name;
  if(friendly_name.rfind(':')==std::string::npos)
  {
    std::string prefix=qualified_name+':';
    std::set<irep_idt> matches;

    for(const auto &s : symbol_table.symbols)
      if(has_prefix(id2string(s.first), prefix) &&
         s.second.type.id()==ID_code)
        matches.insert(s.first);

    if(matches.empty())
    {
      error="'"+friendly_name+"' not found";
      return irep_idt();
    }
    else if(matches.size()>1)
    {
      std::ostringstream message;
      message << "'"+friendly_name+"' is ambiguous between:";

      // Trim java:: prefix so we can recommend an appropriate input:
      for(const auto &s : matches)
        message << "\n  " << id2string(s).substr(6);

      error=message.str();
      return irep_idt();
    }
    else
    {
      return *matches.begin();
    }
  }
  else
  {
    auto findit=symbol_table.symbols.find(qualified_name);
    if(findit==symbol_table.symbols.end())
    {
      error="'"+friendly_name+"' not found";
      return irep_idt();
    }
    else if(findit->second.type.id()!=ID_code)
    {
      error="'"+friendly_name+"' not a function";
      return irep_idt();
    }
    else
    {
      return findit->first;
    }
  }
}

dereference_exprt checked_dereference(const exprt &expr, const typet &type)
{
  dereference_exprt result(expr, type);
  // tag it so it's easy to identify during instrumentation
  result.set(ID_java_member_access, true);
  return result;
}

/// Finds the corresponding closing delimiter to the given opening delimiter. It
/// is assumed that \p open_pos points to the opening delimiter \p open_char in
/// the \p src string. The depth of nesting is counted to identify the correct
/// closing delimiter.
///
/// A typical use case is for example Java generic types, e.g., List<List<T>>
///
/// \param src: the source string to scan
/// \param open_pos: the initial position of the opening delimiter from where to
/// start the search
/// \param open_char: the opening delimiter
/// \param close_char: the closing delimiter
/// \returns the index of the matching corresponding closing delimiter in \p src
size_t find_closing_delimiter(
  const std::string &src,
  size_t open_pos,
  char open_char,
  char close_char)
{
  // having the same opening and closing delimiter does not allow for hierarchic
  // structuring
  PRECONDITION(open_char!=close_char);
  PRECONDITION(src[open_pos]==open_char);
  size_t c_pos=open_pos+1;
  const size_t end_pos=src.size()-1;
  size_t depth=0;

  while(c_pos<=end_pos)
  {
    if(src[c_pos]=='<')
      depth++;
    else if(src[c_pos]=='>')
    {
      if(depth==0)
        return c_pos;
      depth--;
    }
    c_pos++;
    // limit depth to sensible values
    INVARIANT(
      depth<=(src.size()-open_pos),
      "No closing \'"+std::to_string(close_char)+
      "\' found in signature to parse.");
  }
  // did not find corresponding closing '>'
  return std::string::npos;
}

/// Add the components in components_to_add to the class denoted by
/// class symbol.
/// \param class_symbol The symbol representing the class we want to modify.
/// \param components_to_add The vector with the components we want to add.
void java_add_components_to_class(
  symbolt &class_symbol,
  const struct_union_typet::componentst &components_to_add)
{
  PRECONDITION(class_symbol.is_type);
  PRECONDITION(class_symbol.type.id()==ID_struct);
  struct_typet &struct_type=to_struct_type(class_symbol.type);
  struct_typet::componentst &components=struct_type.components();

  for(const struct_union_typet::componentt &component : components_to_add)
  {
    components.push_back(component);
  }
}<|MERGE_RESOLUTION|>--- conflicted
+++ resolved
@@ -101,10 +101,7 @@
   {
     // create the class identifier etc
     java_root_class(res.first);
-<<<<<<< HEAD
-=======
     java_add_components_to_class(res.first, componentst);
->>>>>>> 9e051771
   }
 }
 
