/*******************************************************************\

Module:

Author: Daniel Kroening, kroening@kroening.com

\*******************************************************************/

#include <algorithm>
#include <set>
#include <iostream>

#include <util/arith_tools.h>
#include <util/prefix.h>
#include <util/std_types.h>
#include <util/std_code.h>
#include <util/std_expr.h>
#include <util/cprover_prefix.h>
#include <util/message.h>
#include <util/config.h>
#include <util/namespace.h>
#include <util/pointer_offset_size.h>
#include <util/suffix.h>

#include <ansi-c/c_types.h>
#include <ansi-c/string_constant.h>

#include <goto-programs/remove_exceptions.h>

#include "java_entry_point.h"
#include "java_object_factory.h"
#include "java_types.h"

#define INITIALIZE CPROVER_PREFIX "initialize"

/*******************************************************************\

Function: create_initialize

 Inputs:

 Outputs:

 Purpose:

\*******************************************************************/

static void create_initialize(symbol_tablet &symbol_table)
{
  symbolt initialize;
  initialize.name=INITIALIZE;
  initialize.base_name=INITIALIZE;
  initialize.mode=ID_java;

  code_typet type;
  type.return_type()=empty_typet();
  initialize.type=type;

  code_blockt init_code;

  namespacet ns(symbol_table);

  symbol_exprt rounding_mode=
    ns.lookup(CPROVER_PREFIX "rounding_mode").symbol_expr();

  init_code.add(
    code_assignt(rounding_mode, from_integer(0, rounding_mode.type())));

  initialize.value=init_code;

  if(symbol_table.add(initialize))
    throw "failed to add "+std::string(INITIALIZE);
}


static bool should_init_symbol(const symbolt &sym)
{
  if(sym.type.id()!=ID_code &&
     sym.is_lvalue &&
     sym.is_state_var &&
     sym.is_static_lifetime &&
     sym.mode==ID_java)
    return true;

  return has_prefix(id2string(sym.name), "java::java.lang.String.Literal");
}

/*******************************************************************\

Function: java_static_lifetime_init

 Inputs:

 Outputs:

 Purpose:

\*******************************************************************/

void java_static_lifetime_init(
  symbol_tablet &symbol_table,
  const source_locationt &source_location,
  bool assume_init_pointers_not_null,
  unsigned max_nondet_array_length)
{
  symbolt &initialize_symbol=symbol_table.lookup(INITIALIZE);
  code_blockt &code_block=to_code_block(to_code(initialize_symbol.value));

  // We need to zero out all static variables, or nondet-initialize if they're
  // external. Iterate over a copy of the symtab, as its iterators are
  // invalidated by object_factory:

  std::list<irep_idt> symbol_names;
  for(const auto &entry : symbol_table.symbols)
    symbol_names.push_back(entry.first);

  for(const auto &symname : symbol_names)
  {
    const symbolt &sym=symbol_table.lookup(symname);
    if(should_init_symbol(sym))
    {
      if(sym.value.is_nil() && sym.type!=empty_typet())
      {
        bool allow_null=!assume_init_pointers_not_null;
        if(allow_null)
        {
          std::string namestr=id2string(sym.symbol_expr().get_identifier());
          const std::string suffix="@class_model";
          // Static '.class' fields are always non-null.
          if(has_suffix(namestr, suffix))
            allow_null=false;
          if(allow_null && has_prefix(
               namestr,
               "java::java.lang.String.Literal"))
            allow_null=false;
        }
        auto newsym=object_factory(
          sym.type,
          symname,
          code_block,
          allow_null,
          symbol_table,
          max_nondet_array_length,
          source_location);
        code_assignt assignment(sym.symbol_expr(), newsym);
        code_block.add(assignment);
      }
      else if(sym.value.is_not_nil())
      {
        code_assignt assignment(sym.symbol_expr(), sym.value);
        assignment.add_source_location()=source_location;
        code_block.add(assignment);
      }
    }
  }

<<<<<<< HEAD
  return false;
=======
  // we now need to run all the <clinit> methods

  for(symbol_tablet::symbolst::const_iterator
      it=symbol_table.symbols.begin();
      it!=symbol_table.symbols.end();
      it++)
  {
    if(it->second.base_name=="<clinit>" &&
       it->second.type.id()==ID_code &&
       it->second.mode==ID_java)
    {
      code_function_callt function_call;
      function_call.lhs()=nil_exprt();
      function_call.function()=it->second.symbol_expr();
      function_call.add_source_location()=source_location;
      code_block.add(function_call);
    }
  }
>>>>>>> c4412e92
}

/*******************************************************************\

Function: java_build_arguments

 Inputs:

 Outputs:

 Purpose:

\*******************************************************************/

exprt::operandst java_build_arguments(
  const symbolt &function,
  code_blockt &init_code,
  symbol_tablet &symbol_table,
  bool assume_init_pointers_not_null,
  unsigned max_nondet_array_length)
{
  const code_typet::parameterst &parameters=
    to_code_type(function.type).parameters();

  exprt::operandst main_arguments;
  main_arguments.resize(parameters.size());

  for(std::size_t param_number=0;
      param_number<parameters.size();
      param_number++)
  {
    bool is_this=(param_number==0) &&
                 parameters[param_number].get_this();
    bool is_default_entry_point(config.main.empty());
    bool is_main=is_default_entry_point;
    if(!is_main)
    {
      bool named_main=has_suffix(config.main, ".main");
      const typet &string_array_type=
        java_type_from_string("[Ljava.lang.String;");
      bool has_correct_type=
        to_code_type(function.type).return_type().id()==ID_empty &&
        (!to_code_type(function.type).has_this()) &&
        parameters.size()==1 &&
        parameters[0].type().full_eq(string_array_type);
      is_main=(named_main && has_correct_type);
    }

    const code_typet::parametert &p=parameters[param_number];
    const irep_idt base_name=p.get_base_name().empty()?
      ("argument#"+std::to_string(param_number)):p.get_base_name();

    bool allow_null=(!is_main) && (!is_this) && !assume_init_pointers_not_null;

    main_arguments[param_number]=
      object_factory(
        p.type(),
        base_name,
        init_code,
        allow_null,
        symbol_table,
        max_nondet_array_length,
        function.location);

    // record as an input
    codet input(ID_input);
    input.operands().resize(2);
    input.op0()=
      address_of_exprt(
        index_exprt(
          string_constantt(base_name),
          from_integer(0, index_type())));
    input.op1()=main_arguments[param_number];
    input.add_source_location()=function.location;

    init_code.move_to_operands(input);
  }

  return main_arguments;
}

/*******************************************************************\

Function: java_record_outputs

 Inputs:

 Outputs:

 Purpose:

\*******************************************************************/

void java_record_outputs(
  const symbolt &function,
  const exprt::operandst &main_arguments,
  code_blockt &init_code,
  symbol_tablet &symbol_table)
{
  const code_typet::parameterst &parameters=
    to_code_type(function.type).parameters();

  exprt::operandst result;
  result.reserve(parameters.size()+1);

  bool has_return_value=
    to_code_type(function.type).return_type()!=empty_typet();

  if(has_return_value)
  {
    // record return value
    codet output(ID_output);
    output.operands().resize(2);

    const symbolt &return_symbol=
      symbol_table.lookup(JAVA_ENTRY_POINT_RETURN_SYMBOL);

    output.op0()=
      address_of_exprt(
        index_exprt(
          string_constantt(return_symbol.base_name),
          from_integer(0, index_type())));
    output.op1()=return_symbol.symbol_expr();
    output.add_source_location()=function.location;

    init_code.move_to_operands(output);
  }

  for(std::size_t param_number=0;
      param_number<parameters.size();
      param_number++)
  {
    const symbolt &p_symbol=
      symbol_table.lookup(parameters[param_number].get_identifier());

    if(p_symbol.type.id()==ID_pointer)
    {
      // record as an output
      codet output(ID_output);
      output.operands().resize(2);
      output.op0()=
        address_of_exprt(
          index_exprt(
            string_constantt(p_symbol.base_name),
            from_integer(0, index_type())));
      output.op1()=main_arguments[param_number];
      output.add_source_location()=function.location;

      init_code.move_to_operands(output);
    }
  }

  // record exceptional return variable as output
  codet output(ID_output);
  output.operands().resize(2);

  assert(symbol_table.has_symbol(id2string(function.name)+EXC_SUFFIX));

  // retrieve the exception variable
  const symbolt exc_symbol=symbol_table.lookup(
    id2string(function.name)+EXC_SUFFIX);

  output.op0()=address_of_exprt(
    index_exprt(string_constantt(exc_symbol.base_name),
                from_integer(0, index_type())));
  output.op1()=exc_symbol.symbol_expr();
  output.add_source_location()=function.location;

  init_code.move_to_operands(output);
}

main_function_resultt get_main_symbol(
  symbol_tablet &symbol_table,
  const irep_idt &main_class,
  message_handlert &message_handler,
  bool allow_no_body)
{
  symbolt symbol;
  main_function_resultt res;

  messaget message(message_handler);

  // find main symbol
  if(config.main!="")
  {
    // Add java:: prefix
    std::string main_identifier="java::"+config.main;

    symbol_tablet::symbolst::const_iterator s_it;

    // Does it have a type signature? (':' suffix)
    if(config.main.rfind(':')==std::string::npos)
    {
      std::string prefix=main_identifier+':';
      std::set<irep_idt> matches;

      for(const auto &s : symbol_table.symbols)
        if(has_prefix(id2string(s.first), prefix) &&
           s.second.type.id()==ID_code)
          matches.insert(s.first);

      if(matches.empty())
      {
        message.error() << "main symbol `" << config.main
                        << "' not found" << messaget::eom;
        res.main_function=symbol;
        res.error_found=true;
        res.stop_convert=true;
        return res;
      }
      else if(matches.size()==1)
      {
        s_it=symbol_table.symbols.find(*matches.begin());
        assert(s_it!=symbol_table.symbols.end());
      }
      else
      {
        message.error() << "main symbol `" << config.main
                        << "' is ambiguous:\n";

        for(const auto &s : matches)
          message.error() << "  " << s << '\n';

        message.error() << messaget::eom;
        res.main_function=symbol;
        res.error_found=true;
        res.stop_convert=true;
        return res;
      }
    }
    else
    {
      // just look it up
      s_it=symbol_table.symbols.find(main_identifier);

      if(s_it==symbol_table.symbols.end())
      {
        message.error() << "main symbol `" << config.main
                        << "' not found" << messaget::eom;
        res.main_function=symbol;
        res.error_found=true;
        res.stop_convert=true;
        return res;
      }
    }
    // function symbol
    symbol=s_it->second;

    if(symbol.type.id()!=ID_code)
    {
      message.error() << "main symbol `" << config.main
                      << "' not a function" << messaget::eom;
      res.main_function=symbol;
      res.error_found=true;
      res.stop_convert=true;
      return res;
    }

    // check if it has a body
    if(symbol.value.is_nil() && !allow_no_body)
    {
      message.error() << "main method `" << main_class
                      << "' has no body" << messaget::eom;
      res.main_function=symbol;
      res.error_found=true;
      res.stop_convert=true;
      return res;
    }
  }
  else
  {
    // no function given, we look for the main class
    assert(config.main=="");

    // are we given a main class?
    if(main_class.empty())
    {
      res.main_function=symbol;
      res.error_found=false;
      res.stop_convert=true;
      return res; // silently ignore
    }

    std::string entry_method=
      id2string(main_class)+".main";

    std::string prefix="java::"+entry_method+":";

    // look it up
    std::set<irep_idt> matches;

    for(symbol_tablet::symbolst::const_iterator
        s_it=symbol_table.symbols.begin();
        s_it!=symbol_table.symbols.end();
        s_it++)
    {
      if(s_it->second.type.id()==ID_code &&
         has_prefix(id2string(s_it->first), prefix))
        matches.insert(s_it->first);
    }

    if(matches.empty())
    {
      // Not found, silently ignore
      res.main_function=symbol;
      res.error_found=false;
      res.stop_convert=true;
      return res;
    }

    if(matches.size()>=2)
    {
      message.error() << "main method in `" << main_class
                      << "' is ambiguous" << messaget::eom;
      res.main_function=symbolt();
      res.error_found=true;
      res.stop_convert=true;
      return res;  // give up with error, no main
    }

    // function symbol
    symbol=symbol_table.symbols.find(*matches.begin())->second;

    // check if it has a body
    if(symbol.value.is_nil() && !allow_no_body)
    {
      message.error() << "main method `" << main_class
                      << "' has no body" << messaget::eom;
      res.main_function=symbol;
      res.error_found=true;
      res.stop_convert=true;
      return res;  // give up with error
    }
  }

  res.main_function=symbol;
  res.error_found=false;
  res.stop_convert=false;
  return res;  // give up with error
}

/*******************************************************************\

Function: java_entry_point

 Inputs:
  symbol_table
  main class
  message_handler
  assume_init_pointers_not_null - allow pointers in initialization code to be
                                  null
  max_nondet_array_length

 Outputs: true if error occurred on entry point search

 Purpose: find entry point and create initialization code for function

\*******************************************************************/

bool java_entry_point(
  symbol_tablet &symbol_table,
  const irep_idt &main_class,
  message_handlert &message_handler,
  bool assume_init_pointers_not_null,
  size_t max_nondet_array_length)
{
  // check if the entry point is already there
  if(symbol_table.symbols.find(goto_functionst::entry_point())!=
     symbol_table.symbols.end())
    return false; // silently ignore

  messaget message(message_handler);
  main_function_resultt res=
    get_main_symbol(symbol_table, main_class, message_handler);
  if(res.stop_convert)
    return res.stop_convert;
  symbolt symbol=res.main_function;

  assert(!symbol.value.is_nil());
  assert(symbol.type.id()==ID_code);

  create_initialize(symbol_table);

  java_static_lifetime_init(
    symbol_table,
    symbol.location,
    assume_init_pointers_not_null,
    max_nondet_array_length);

  code_blockt init_code;

  // build call to initialization function
  {
    symbol_tablet::symbolst::iterator init_it=
      symbol_table.symbols.find(INITIALIZE);

    if(init_it==symbol_table.symbols.end())
    {
      message.error() << "failed to find " INITIALIZE " symbol"
                      << messaget::eom;
      return true; // give up with error
    }

    code_function_callt call_init;
    call_init.lhs().make_nil();
    call_init.add_source_location()=symbol.location;
    call_init.function()=init_it->second.symbol_expr();

    init_code.move_to_operands(call_init);
  }

  // build call to the main method

  code_function_callt call_main;

  source_locationt loc=symbol.location;
  loc.set_function(symbol.name);
  source_locationt &dloc=loc;

  call_main.add_source_location()=dloc;
  call_main.function()=symbol.symbol_expr();
  call_main.function().add_source_location()=dloc;

  if(to_code_type(symbol.type).return_type()!=empty_typet())
  {
    auxiliary_symbolt return_symbol;
    return_symbol.mode=ID_C;
    return_symbol.is_static_lifetime=false;
    return_symbol.name=JAVA_ENTRY_POINT_RETURN_SYMBOL;
    return_symbol.base_name="return";
    return_symbol.type=to_code_type(symbol.type).return_type();

    symbol_table.add(return_symbol);
    call_main.lhs()=return_symbol.symbol_expr();
  }

  // add the exceptional return value
  auxiliary_symbolt exc_symbol;
  exc_symbol.mode=ID_C;
  exc_symbol.is_static_lifetime=false;
  exc_symbol.name=id2string(symbol.name)+EXC_SUFFIX;
  exc_symbol.base_name=id2string(symbol.name)+EXC_SUFFIX;
  exc_symbol.type=typet(ID_pointer, empty_typet());
  symbol_table.add(exc_symbol);

  exprt::operandst main_arguments=
    java_build_arguments(
      symbol,
      init_code,
      symbol_table,
      assume_init_pointers_not_null,
      max_nondet_array_length);
  call_main.arguments()=main_arguments;

  init_code.move_to_operands(call_main);

  java_record_outputs(symbol, main_arguments, init_code, symbol_table);

  // add "main"
  symbolt new_symbol;

  code_typet main_type;
  main_type.return_type()=empty_typet();

  new_symbol.name=goto_functionst::entry_point();
  new_symbol.type.swap(main_type);
  new_symbol.value.swap(init_code);
  new_symbol.mode=ID_java;

  if(symbol_table.move(new_symbol))
  {
    message.error() << "failed to move main symbol" << messaget::eom;
    return true;
  }

  return false;
}<|MERGE_RESOLUTION|>--- conflicted
+++ resolved
@@ -153,29 +153,6 @@
       }
     }
   }
-
-<<<<<<< HEAD
-  return false;
-=======
-  // we now need to run all the <clinit> methods
-
-  for(symbol_tablet::symbolst::const_iterator
-      it=symbol_table.symbols.begin();
-      it!=symbol_table.symbols.end();
-      it++)
-  {
-    if(it->second.base_name=="<clinit>" &&
-       it->second.type.id()==ID_code &&
-       it->second.mode==ID_java)
-    {
-      code_function_callt function_call;
-      function_call.lhs()=nil_exprt();
-      function_call.function()=it->second.symbol_expr();
-      function_call.add_source_location()=source_location;
-      code_block.add(function_call);
-    }
-  }
->>>>>>> c4412e92
 }
 
 /*******************************************************************\
