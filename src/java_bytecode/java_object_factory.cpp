--- conflicted
+++ resolved
@@ -77,11 +77,7 @@
     const exprt &expr,
     bool is_sub,
     irep_idt class_identifier,
-<<<<<<< HEAD
     bool skip_classid,
-=======
-    const source_locationt &loc,
->>>>>>> 29af567c
     bool create_dynamic_objects,
     bool override,
     const typet &override_type,
@@ -92,11 +88,14 @@
 
 Function: java_object_factoryt::allocate_object
 
-  Inputs:
-
- Outputs:
-
- Purpose:
+  Inputs: the target expression, desired object type, source location
+          and Boolean whether to create a dynamic object
+
+ Outputs: the allocated object
+
+ Purpose: Returns false if we can't figure out the size of allocate_type.
+          allocate_type may differ from target_expr, e.g. for target_expr
+          having type int* and allocate_type being an int[10].
 
 \*******************************************************************/
 
@@ -169,7 +168,6 @@
 
 /*******************************************************************\
 
-<<<<<<< HEAD
 Function: java_object_factoryt::set_null
 
   Inputs: `expr`: pointer-typed lvalue expression to initialise
@@ -292,25 +290,6 @@
           allocating child objects as necessary and nondet-initialising
           their members, or if MUST_UPDATE_IN_PLACE is set,
           re-initialising already-allocated objects.
-=======
-Function: java_object_factoryt::gen_nondet_init
-
-  Inputs:
-   expr -
-   is_sub -
-   class_identifier -
-   loc -
-   create_dynamic_objects -
-   override - Ignore the LHS' real type. Used at the moment for
-              reference arrays, which are implemented as void*
-              arrays but should be init'd as their true type with
-              appropriate casts.
-   override_type - Type to use if ignoring the LHS' real type
-
- Outputs:
-
- Purpose:
->>>>>>> 29af567c
 
 \*******************************************************************/
 
@@ -318,11 +297,7 @@
   const exprt &expr,
   bool is_sub,
   irep_idt class_identifier,
-<<<<<<< HEAD
   bool skip_classid,
-=======
-  const source_locationt &loc,
->>>>>>> 29af567c
   bool create_dynamic_objects,
   bool override,
   const typet &override_type,
@@ -376,7 +351,6 @@
       null_check.then_case()=code_gotot(post_null_check.get_label());
       init_code.move_to_operands(null_check);
 
-<<<<<<< HEAD
       gen_pointer_target_init(
         expr,
         subtype,
@@ -389,25 +363,6 @@
         return;
 
       update_in_place_diamond.begin_else();
-=======
-    if(java_is_array_type(subtype))
-      gen_nondet_array_init(expr, loc);
-    else
-    {
-      exprt allocated=
-        allocate_object(expr, subtype, loc, create_dynamic_objects);
-      exprt init_expr;
-      if(allocated.id()==ID_address_of)
-        init_expr=allocated.op0();
-      else
-        init_expr=dereference_exprt(allocated, allocated.type().subtype());
-      gen_nondet_init(
-        init_expr,
-        false,
-        "",
-        loc,
-        create_dynamic_objects);
->>>>>>> 29af567c
     }
 
     nondet_ifthenelset init_null_diamond(
@@ -460,12 +415,9 @@
 
       if(name=="@class_identifier")
       {
-<<<<<<< HEAD
         if(skip_classid || update_in_place==MUST_UPDATE_IN_PLACE)
           continue;
 
-=======
->>>>>>> 29af567c
         irep_idt qualified_clsid="java::"+as_string(class_identifier);
         constant_exprt ci(qualified_clsid, string_typet());
         code_assignt code(me, ci);
@@ -501,16 +453,11 @@
           me,
           _is_sub,
           class_identifier,
-<<<<<<< HEAD
           false,
           create_dynamic_objects,
           false,
           typet(),
           substruct_in_place);
-=======
-          loc,
-          create_dynamic_objects);
->>>>>>> 29af567c
       }
     }
     recursion_set.erase(struct_tag);
@@ -528,11 +475,6 @@
 /*******************************************************************\
 
 Function: java_object_factoryt::gen_nondet_array_init
-<<<<<<< HEAD
-=======
-
-  Inputs:
->>>>>>> 29af567c
 
   Inputs: `expr`: Array-typed expression to initialise
           `update_in_place`:
@@ -563,7 +505,6 @@
   auto max_length_expr=from_integer(max_nondet_array_length, java_int_type());
 
   typet allocate_type;
-<<<<<<< HEAD
   exprt length_sym_expr;
 
   if(update_in_place==NO_UPDATE_IN_PLACE)
@@ -619,40 +560,6 @@
     dereference_exprt(expr, expr.type().subtype()),
     "data",
     struct_type.component_type("data"));
-=======
-  symbolt &length_sym=new_tmp_symbol(
-    symbol_table,
-    loc,
-    java_int_type(),
-    "nondet_array_length");
-  const auto &length_sym_expr=length_sym.symbol_expr();
-
-  // Initialize array with some undetermined length:
-  gen_nondet_init(length_sym_expr, false, irep_idt(), loc, false);
-
-  // Insert assumptions to bound its length:
-  binary_relation_exprt
-    assume1(length_sym_expr, ID_ge, from_integer(0, java_int_type()));
-  binary_relation_exprt
-    assume2(length_sym_expr, ID_le, max_length_expr);
-  code_assumet assume_inst1(assume1);
-  code_assumet assume_inst2(assume2);
-  init_code.move_to_operands(assume_inst1);
-  init_code.move_to_operands(assume_inst2);
-
-  side_effect_exprt java_new_array(ID_java_new_array, expr.type());
-  java_new_array.copy_to_operands(length_sym_expr);
-  java_new_array.type().subtype().set(ID_C_element_type, element_type);
-  codet assign=code_assignt(expr, java_new_array);
-  assign.add_source_location()=loc;
-  init_code.copy_to_operands(assign);
-
-  exprt init_array_expr=
-    member_exprt(
-      dereference_exprt(expr, expr.type().subtype()),
-      "data",
-      struct_type.components()[2].type());
->>>>>>> 29af567c
   if(init_array_expr.type()!=pointer_typet(element_type))
     init_array_expr=
       typecast_exprt(init_array_expr, pointer_typet(element_type));
@@ -722,11 +629,7 @@
     arraycellref,
     false,
     irep_idt(),
-<<<<<<< HEAD
     false,
-=======
-    loc,
->>>>>>> 29af567c
     true,
     true,
     element_type,
@@ -742,7 +645,104 @@
 
 /*******************************************************************\
 
-<<<<<<< HEAD
+Function: new_tmp_symbol
+
+  Inputs: `prefix`: new symbol name prefix
+
+ Outputs: A fresh-named symbol is added to `symbol_table` and also
+          returned.
+
+ Purpose:
+
+\*******************************************************************/
+
+symbolt &new_tmp_symbol(
+  symbol_tablet &symbol_table,
+  const source_locationt &loc,
+  const typet &type,
+  const std::string &prefix)
+{
+  return get_fresh_aux_symbol(
+    type,
+    "",
+    prefix,
+    loc,
+    ID_java,
+    symbol_table);
+}
+
+/*******************************************************************\
+
+Function: object_factory
+
+  Inputs: `type`: type of new object to create
+          `allow_null`: if true, may return null; otherwise always
+            allocates an object
+          `max_nondet_array_length`: upper bound on size of initialised
+            arrays.
+          `loc`: source location for all generated code
+          `message_handler`: logging
+
+ Outputs: `symbol_table` gains any new symbols created, as per
+            gen_nondet_init above.
+          `init_code` gains any instructions requried to initialise
+            either the returned value or its child objects
+
+ Purpose: Similar to `gen_nondet_init` above, but always creates a
+          fresh static global object or primitive nondet expression.
+
+\*******************************************************************/
+
+exprt object_factory(
+  const typet &type,
+  code_blockt &init_code,
+  bool allow_null,
+  symbol_tablet &symbol_table,
+  size_t max_nondet_array_length,
+  const source_locationt &loc,
+  message_handlert &message_handler)
+{
+  if(type.id()==ID_pointer)
+  {
+    symbolt &aux_symbol=new_tmp_symbol(
+      symbol_table,
+      loc,
+      type);
+    aux_symbol.is_static_lifetime=true;
+
+    exprt object=aux_symbol.symbol_expr();
+
+    java_object_factoryt state(
+      init_code,
+      !allow_null,
+      max_nondet_array_length,
+      symbol_table,
+      message_handler,
+      loc);
+    state.gen_nondet_init(
+      object,
+      false,
+      "",
+      false,
+      false,
+      false,
+      typet(),
+      NO_UPDATE_IN_PLACE);
+
+    return object;
+  }
+  else if(type.id()==ID_c_bool)
+  {
+    // We force this to 0 and 1 and won't consider
+    // other values.
+    return get_nondet_bool(type);
+  }
+  else
+    return side_effect_expr_nondett(type);
+}
+
+/*******************************************************************\
+
 Function: gen_nondet_init
 
   Inputs: `expr`: lvalue expression to initialise
@@ -803,104 +803,3 @@
     typet(),
     update_in_place);
 }
-
-/*******************************************************************\
-
-=======
->>>>>>> 29af567c
-Function: new_tmp_symbol
-
-  Inputs: `prefix`: new symbol name prefix
-
- Outputs: A fresh-named symbol is added to `symbol_table` and also
-          returned.
-
- Purpose:
-
-\*******************************************************************/
-
-symbolt &new_tmp_symbol(
-  symbol_tablet &symbol_table,
-  const source_locationt &loc,
-  const typet &type,
-  const std::string &prefix)
-{
-  return get_fresh_aux_symbol(
-    type,
-    "",
-    prefix,
-    loc,
-    ID_java,
-    symbol_table);
-}
-
-/*******************************************************************\
-
-Function: object_factory
-
-  Inputs: `type`: type of new object to create
-          `allow_null`: if true, may return null; otherwise always
-            allocates an object
-          `max_nondet_array_length`: upper bound on size of initialised
-            arrays.
-          `loc`: source location for all generated code
-          `message_handler`: logging
-
- Outputs: `symbol_table` gains any new symbols created, as per
-            gen_nondet_init above.
-          `init_code` gains any instructions requried to initialise
-            either the returned value or its child objects
-
- Purpose: Similar to `gen_nondet_init` above, but always creates a
-          fresh static global object or primitive nondet expression.
-
-\*******************************************************************/
-
-exprt object_factory(
-  const typet &type,
-  code_blockt &init_code,
-  bool allow_null,
-  symbol_tablet &symbol_table,
-  size_t max_nondet_array_length,
-  const source_locationt &loc,
-  message_handlert &message_handler)
-{
-  if(type.id()==ID_pointer)
-  {
-    symbolt &aux_symbol=new_tmp_symbol(
-      symbol_table,
-      loc,
-      type);
-    aux_symbol.is_static_lifetime=true;
-
-    exprt object=aux_symbol.symbol_expr();
-
-<<<<<<< HEAD
-    gen_nondet_init(
-      object,
-=======
-    java_object_factoryt state(
->>>>>>> 29af567c
-      init_code,
-      !allow_null,
-      max_nondet_array_length,
-      symbol_table,
-      message_handler);
-    state.gen_nondet_init(
-      object,
-      false,
-      "",
-      loc,
-      false);
-
-    return object;
-  }
-  else if(type.id()==ID_c_bool)
-  {
-    // We force this to 0 and 1 and won't consider
-    // other values.
-    return get_nondet_bool(type);
-  }
-  else
-    return side_effect_expr_nondett(type);
-}