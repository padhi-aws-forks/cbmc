--- conflicted
+++ resolved
@@ -20,9 +20,6 @@
 #include <util/config.h>
 
 #include <langapi/language_util.h>
-
-<<<<<<< HEAD
-#include "json_goto_trace.h"
 
 /// Replaces in src, expressions of the form pointer_offset(constant) by that
 /// constant.
@@ -133,8 +130,6 @@
 /// \param goto_trace: a trace in a goto program
 /// \param dest: referecence to a json object in which the goto trace will be
 ///   added
-=======
->>>>>>> d0234987
 void convert(
   const namespacet &ns,
   const goto_tracet &goto_trace,
