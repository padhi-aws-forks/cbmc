/*******************************************************************\

Module: Traces of GOTO Programs

Author: Daniel Kroening

Date: July 2005

\*******************************************************************/

#ifndef CPROVER_GOTO_PROGRAMS_GOTO_TRACE_H
#define CPROVER_GOTO_PROGRAMS_GOTO_TRACE_H

/*! \file goto-symex/goto_trace.h
 * \brief Traces through goto programs
 *
 * \author Daniel Kroening <kroening@kroening.com>
 * \date   Sun Jul 31 21:54:44 BST 2011
*/

#include <iosfwd>
#include <vector>

#include <util/ssa_expr.h>

#include <goto-programs/goto_program.h>

/*! \brief TO_BE_DOCUMENTED
 * \ingroup gr_goto_symex
*/
class goto_trace_stept
{
public:
  unsigned step_nr;

  bool is_assignment() const      { return type==typet::ASSIGNMENT; }
  bool is_assume() const          { return type==typet::ASSUME; }
  bool is_assert() const          { return type==typet::ASSERT; }
  bool is_goto() const            { return type==typet::GOTO; }
  bool is_constraint() const      { return type==typet::CONSTRAINT; }
  bool is_function_call() const   { return type==typet::FUNCTION_CALL; }
  bool is_function_return() const { return type==typet::FUNCTION_RETURN; }
  bool is_location() const        { return type==typet::LOCATION; }
  bool is_output() const          { return type==typet::OUTPUT; }
  bool is_input() const           { return type==typet::INPUT; }
  bool is_decl() const            { return type==typet::DECL; }
  bool is_dead() const            { return type==typet::DEAD; }
  bool is_shared_read() const     { return type==typet::SHARED_READ; }
  bool is_shared_write() const    { return type==typet::SHARED_WRITE; }
  bool is_spawn() const           { return type==typet::SPAWN; }
  bool is_memory_barrier() const  { return type==typet::MEMORY_BARRIER; }
  bool is_atomic_begin() const    { return type==typet::ATOMIC_BEGIN; }
  bool is_atomic_end() const      { return type==typet::ATOMIC_END; }

  enum class typet
  {
    NONE,
    ASSIGNMENT,
    ASSUME,
    ASSERT,
    GOTO,
    LOCATION,
    INPUT,
    OUTPUT,
    DECL,
    DEAD,
    FUNCTION_CALL,
    FUNCTION_RETURN,
    CONSTRAINT,
    SHARED_READ,
    SHARED_WRITE,
    SPAWN,
    MEMORY_BARRIER,
    ATOMIC_BEGIN,
    ATOMIC_END
  };

  typet type;

  // we may choose to hide a step
  bool hidden;

  // this is related to an internal expression
  bool internal;

  // we categorize
  enum class assignment_typet { STATE, ACTUAL_PARAMETER };
  assignment_typet assignment_type;

  goto_programt::const_targett pc;

  // this transition done by given thread number
  unsigned thread_nr;

  // for assume, assert, goto
  bool cond_value;
  exprt cond_expr;

  // for assert
  std::string comment;

  // the object being assigned
  ssa_exprt lhs_object;

  // the full, original lhs expression
  exprt full_lhs;

  // A constant with the new value
  exprt lhs_object_value, full_lhs_value;

  // for INPUT/OUTPUT
  irep_idt format_string, io_id;
  typedef std::list<exprt> io_argst;
  io_argst io_args;
  bool formatted;

  // for function call/return
  irep_idt identifier;

  /*! \brief outputs the trace step in ASCII to a given stream
  */
  void output(
    const class namespacet &ns,
    std::ostream &out) const;

  goto_trace_stept():
    step_nr(0),
    type(typet::NONE),
    hidden(false),
<<<<<<< HEAD
    internal(false),
    assignment_type(STATE),
=======
    assignment_type(assignment_typet::STATE),
>>>>>>> c4412e92
    thread_nr(0),
    cond_value(false),
    formatted(false)
  {
    lhs_object.make_nil();
    lhs_object_value.make_nil();
    full_lhs.make_nil();
    full_lhs_value.make_nil();
    cond_expr.make_nil();
  }
};

/*! \brief TO_BE_DOCUMENTED
 * \ingroup gr_goto_symex
*/
class goto_tracet
{
public:
  typedef std::list<goto_trace_stept> stepst;
  stepst steps;

  irep_idt mode;

  void clear()
  {
    mode.clear();
    steps.clear();
  }

  /*! \brief outputs the trace in ASCII to a given stream
  */
  void output(
    const class namespacet &ns,
    std::ostream &out) const;

  void swap(goto_tracet &other)
  {
    other.steps.swap(steps);
    other.mode.swap(mode);
  }

  void add_step(const goto_trace_stept &step)
  {
    steps.push_back(step);
  }

  // retrieves the final step in the trace for manipulation
  // (used to fill a trace from code, hence non-const)
  inline goto_trace_stept &get_last_step()
  {
    return steps.back();
  }

  // delete all steps after (not including) s
  void trim_after(stepst::iterator s)
  {
    assert(s!=steps.end());
    steps.erase(++s, steps.end());
  }
};

void show_goto_trace(
  std::ostream &out,
  const namespacet &ns,
  const goto_tracet &goto_trace);

void trace_value(
  std::ostream &out,
  const namespacet &ns,
  const ssa_exprt &lhs_object,
  const exprt &full_lhs,
  const exprt &value);

#endif // CPROVER_GOTO_PROGRAMS_GOTO_TRACE_H<|MERGE_RESOLUTION|>--- conflicted
+++ resolved
@@ -127,12 +127,8 @@
     step_nr(0),
     type(typet::NONE),
     hidden(false),
-<<<<<<< HEAD
     internal(false),
-    assignment_type(STATE),
-=======
     assignment_type(assignment_typet::STATE),
->>>>>>> c4412e92
     thread_nr(0),
     cond_value(false),
     formatted(false)
