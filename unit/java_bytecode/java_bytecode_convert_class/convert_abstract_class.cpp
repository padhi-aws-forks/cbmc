/*******************************************************************\

 Module: Unit tests for converting abstract classes

 Author: Diffblue Limited. All rights reserved.

\*******************************************************************/

#include <testing-utils/catch.hpp>

#include <istream>
#include <memory>

#include <util/config.h>
#include <util/language.h>
#include <util/message.h>
#include <java_bytecode/java_bytecode_language.h>
#include <testing-utils/load_java_class.h>

SCENARIO("java_bytecode_convert_abstract_class",
  "[core][java_bytecode][java_bytecode_convert_class]")
{
  GIVEN("Some class files in the class path")
  {
    WHEN("Parsing an interface")
    {
<<<<<<< HEAD
      java_lang->parse(java_code_stream, "I.class");

      concrete_symbol_tablet new_symbol_table;
      java_lang->typecheck(new_symbol_table, "");
=======
      const symbol_tablet &new_symbol_table=
        load_java_class("I", "./java_bytecode/java_bytecode_convert_class");
>>>>>>> 9e051771

      THEN("The symbol type should be abstract")
      {
        const symbolt &class_symbol=*new_symbol_table.lookup("java::I");
        const typet &symbol_type=class_symbol.type;

        REQUIRE(symbol_type.id()==ID_struct);
        class_typet class_type=to_class_type(symbol_type);
        REQUIRE(class_type.is_class());
        REQUIRE(class_type.is_abstract());
      }
    }
    WHEN("Parsing an abstract class")
    {
<<<<<<< HEAD
      java_lang->parse(java_code_stream, "A.class");

      concrete_symbol_tablet new_symbol_table;
      java_lang->typecheck(new_symbol_table, "");

      java_lang->final(new_symbol_table);

      REQUIRE(new_symbol_table.has_symbol("java::A"));
=======
      const symbol_tablet &new_symbol_table=
        load_java_class("A", "./java_bytecode/java_bytecode_convert_class");
>>>>>>> 9e051771
      THEN("The symbol type should be abstract")
      {
        const symbolt &class_symbol=*new_symbol_table.lookup("java::A");
        const typet &symbol_type=class_symbol.type;

        REQUIRE(symbol_type.id()==ID_struct);
        class_typet class_type=to_class_type(symbol_type);
        REQUIRE(class_type.is_class());
        REQUIRE(class_type.is_abstract());
      }
    }
    WHEN("Passing a concrete class")
    {
<<<<<<< HEAD
      java_lang->parse(java_code_stream, "C.class");

      concrete_symbol_tablet new_symbol_table;
      java_lang->typecheck(new_symbol_table, "");

      java_lang->final(new_symbol_table);

      REQUIRE(new_symbol_table.has_symbol("java::C"));
=======
      const symbol_tablet &new_symbol_table=
        load_java_class("C", "./java_bytecode/java_bytecode_convert_class");
>>>>>>> 9e051771
      THEN("The symbol type should not be abstract")
      {
        const symbolt &class_symbol=*new_symbol_table.lookup("java::C");
        const typet &symbol_type=class_symbol.type;

        REQUIRE(symbol_type.id()==ID_struct);
        class_typet class_type=to_class_type(symbol_type);
        REQUIRE(class_type.is_class());
        REQUIRE_FALSE(class_type.is_abstract());
      }
    }
    WHEN("Passing a concrete class that implements an interface")
    {
<<<<<<< HEAD
      java_lang->parse(java_code_stream, "Implementor.class");

      concrete_symbol_tablet new_symbol_table;
      java_lang->typecheck(new_symbol_table, "");

      java_lang->final(new_symbol_table);

      REQUIRE(new_symbol_table.has_symbol("java::Implementor"));
=======
      const symbol_tablet &new_symbol_table=
        load_java_class(
          "Implementor",
          "./java_bytecode/java_bytecode_convert_class");
>>>>>>> 9e051771
      THEN("The symbol type should not be abstract")
      {
        const symbolt &class_symbol=
          *new_symbol_table.lookup("java::Implementor");
        const typet &symbol_type=class_symbol.type;

        REQUIRE(symbol_type.id()==ID_struct);
        class_typet class_type=to_class_type(symbol_type);
        REQUIRE(class_type.is_class());
        REQUIRE_FALSE(class_type.is_abstract());
      }
    }
    WHEN("Passing a concrete class that extends an abstract class")
    {
<<<<<<< HEAD
      java_lang->parse(java_code_stream, "Extendor.class");

      concrete_symbol_tablet new_symbol_table;
      java_lang->typecheck(new_symbol_table, "");

      java_lang->final(new_symbol_table);

      REQUIRE(new_symbol_table.has_symbol("java::Extendor"));
      THEN("The symbol type should not be abstract")
      {
        const symbolt &class_symbol=
          *new_symbol_table.lookup("java::Extendor");
=======
      const symbol_tablet &new_symbol_table=
        load_java_class(
          "Extender",
          "./java_bytecode/java_bytecode_convert_class");
      THEN("The symbol type should not be abstract")
      {
        const symbolt &class_symbol=
          *new_symbol_table.lookup("java::Extender");
>>>>>>> 9e051771
        const typet &symbol_type=class_symbol.type;

        REQUIRE(symbol_type.id()==ID_struct);
        class_typet class_type=to_class_type(symbol_type);
        REQUIRE(class_type.is_class());
        REQUIRE_FALSE(class_type.is_abstract());
      }
    }
  }
}<|MERGE_RESOLUTION|>--- conflicted
+++ resolved
@@ -24,15 +24,8 @@
   {
     WHEN("Parsing an interface")
     {
-<<<<<<< HEAD
-      java_lang->parse(java_code_stream, "I.class");
-
-      concrete_symbol_tablet new_symbol_table;
-      java_lang->typecheck(new_symbol_table, "");
-=======
       const symbol_tablet &new_symbol_table=
         load_java_class("I", "./java_bytecode/java_bytecode_convert_class");
->>>>>>> 9e051771
 
       THEN("The symbol type should be abstract")
       {
@@ -47,19 +40,8 @@
     }
     WHEN("Parsing an abstract class")
     {
-<<<<<<< HEAD
-      java_lang->parse(java_code_stream, "A.class");
-
-      concrete_symbol_tablet new_symbol_table;
-      java_lang->typecheck(new_symbol_table, "");
-
-      java_lang->final(new_symbol_table);
-
-      REQUIRE(new_symbol_table.has_symbol("java::A"));
-=======
       const symbol_tablet &new_symbol_table=
         load_java_class("A", "./java_bytecode/java_bytecode_convert_class");
->>>>>>> 9e051771
       THEN("The symbol type should be abstract")
       {
         const symbolt &class_symbol=*new_symbol_table.lookup("java::A");
@@ -73,19 +55,8 @@
     }
     WHEN("Passing a concrete class")
     {
-<<<<<<< HEAD
-      java_lang->parse(java_code_stream, "C.class");
-
-      concrete_symbol_tablet new_symbol_table;
-      java_lang->typecheck(new_symbol_table, "");
-
-      java_lang->final(new_symbol_table);
-
-      REQUIRE(new_symbol_table.has_symbol("java::C"));
-=======
       const symbol_tablet &new_symbol_table=
         load_java_class("C", "./java_bytecode/java_bytecode_convert_class");
->>>>>>> 9e051771
       THEN("The symbol type should not be abstract")
       {
         const symbolt &class_symbol=*new_symbol_table.lookup("java::C");
@@ -99,21 +70,10 @@
     }
     WHEN("Passing a concrete class that implements an interface")
     {
-<<<<<<< HEAD
-      java_lang->parse(java_code_stream, "Implementor.class");
-
-      concrete_symbol_tablet new_symbol_table;
-      java_lang->typecheck(new_symbol_table, "");
-
-      java_lang->final(new_symbol_table);
-
-      REQUIRE(new_symbol_table.has_symbol("java::Implementor"));
-=======
       const symbol_tablet &new_symbol_table=
         load_java_class(
           "Implementor",
           "./java_bytecode/java_bytecode_convert_class");
->>>>>>> 9e051771
       THEN("The symbol type should not be abstract")
       {
         const symbolt &class_symbol=
@@ -128,20 +88,6 @@
     }
     WHEN("Passing a concrete class that extends an abstract class")
     {
-<<<<<<< HEAD
-      java_lang->parse(java_code_stream, "Extendor.class");
-
-      concrete_symbol_tablet new_symbol_table;
-      java_lang->typecheck(new_symbol_table, "");
-
-      java_lang->final(new_symbol_table);
-
-      REQUIRE(new_symbol_table.has_symbol("java::Extendor"));
-      THEN("The symbol type should not be abstract")
-      {
-        const symbolt &class_symbol=
-          *new_symbol_table.lookup("java::Extendor");
-=======
       const symbol_tablet &new_symbol_table=
         load_java_class(
           "Extender",
@@ -150,7 +96,6 @@
       {
         const symbolt &class_symbol=
           *new_symbol_table.lookup("java::Extender");
->>>>>>> 9e051771
         const typet &symbol_type=class_symbol.type;
 
         REQUIRE(symbol_type.id()==ID_struct);
